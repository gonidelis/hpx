--- conflicted
+++ resolved
@@ -31,11 +31,7 @@
         {
             // MSVC is unhappy if the OMP loop variable is unsigned
 #pragma omp parallel for schedule(JACOBI_SMP_OMP_SCHEDULE)
-<<<<<<< HEAD
-            for(int row = 0; row < int(b.size());  ++row)
-=======
             for(boost::int64_t row = 0; row < boost::int64_t(b.size());  ++row)
->>>>>>> c84b720d
             {
                 jacobi_kernel_nonuniform(
                           A
