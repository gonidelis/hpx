--- conflicted
+++ resolved
@@ -33,19 +33,11 @@
             make_zip_iterator(boost::begin(xvalues), boost::begin(yvalues)),
             make_zip_iterator(boost::end(xvalues), boost::end(yvalues)),
             0.0,
-<<<<<<< HEAD
             std::plus<double>(),
             [](tuple<double, double> r)
             {
                 return get<0>(r) * get<1>(r);
             }
-=======
-            [](tuple<double, double> r)
-            {
-                return get<0>(r) * get<1>(r);
-            },
-            std::plus<double>()
->>>>>>> a3201219
         );
     // print the result
     hpx::cout << result << hpx::endl;
