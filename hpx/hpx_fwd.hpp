--- conflicted
+++ resolved
@@ -46,20 +46,12 @@
 #include <hpx/util/move.hpp>
 #include <hpx/util/unique_function.hpp>
 #include <hpx/util/unused.hpp>
-<<<<<<< HEAD
 #include <hpx/runtime/launch_policy.hpp>
 #include <hpx/runtime/components/component_type.hpp>
 #include <hpx/runtime/naming/id_type.hpp>
+#include <hpx/runtime/threads_fwd.hpp>
 #include <hpx/runtime/threads/detail/tagged_thread_state.hpp>
 #include <hpx/runtime/threads/thread_enums.hpp>
-#include <hpx/runtime/threads/thread_data_fwd.hpp>
-=======
-#include <hpx/util/coroutine/detail/coroutine_impl.hpp>
-#include <hpx/runtime/launch_policy.hpp>
-#include <hpx/runtime/threads_fwd.hpp>
-#include <hpx/runtime/naming/id_type.hpp>
-#include <hpx/runtime/threads/detail/tagged_thread_state.hpp>
->>>>>>> a1778309
 
 /// \cond NOINTERNAL
 namespace boost
@@ -157,122 +149,6 @@
 
         HPX_API_EXPORT bool do_background_work(std::size_t num_thread = 0);
     }
-
-<<<<<<< HEAD
-    /// \namespace threads
-    ///
-    /// The namespace \a thread-manager contains all the definitions required
-    /// for the scheduling, execution and general management of \a
-    /// hpx#threadmanager#thread's.
-    namespace threads
-    {
-        namespace policies
-        {
-            struct scheduler_base;
-
-            struct lockfree_fifo;
-            struct lockfree_lifo;
-
-            // multi priority scheduler with work-stealing
-            template <typename Mutex = boost::mutex
-                    , typename PendingQueuing = lockfree_fifo
-                    , typename StagedQueuing = lockfree_fifo
-                    , typename TerminatedQueuing = lockfree_lifo
-                     >
-            class HPX_EXPORT local_priority_queue_scheduler;
-
-            // single priority scheduler with work-stealing
-            template <typename Mutex = boost::mutex
-                    , typename PendingQueuing = lockfree_fifo
-                    , typename StagedQueuing = lockfree_fifo
-                    , typename TerminatedQueuing = lockfree_lifo
-                     >
-            class HPX_EXPORT local_queue_scheduler;
-
-#if defined(HPX_HAVE_PERIODIC_PRIORITY_SCHEDULER)
-            template <typename Mutex = boost::mutex
-                    , typename PendingQueuing = lockfree_fifo
-                    , typename StagedQueuing = lockfree_fifo
-                    , typename TerminatedQueuing = lockfree_lifo
-                     >
-            class HPX_EXPORT periodic_priority_queue_scheduler;
-#endif
-
-#if defined(HPX_HAVE_STATIC_PRIORITY_SCHEDULER)
-            // multi priority scheduler with no work-stealing
-            template <typename Mutex = boost::mutex
-                    , typename PendingQueuing = lockfree_fifo
-                    , typename StagedQueuing = lockfree_fifo
-                    , typename TerminatedQueuing = lockfree_lifo
-                     >
-            class HPX_EXPORT static_priority_queue_scheduler;
-#endif
-
-#if defined(HPX_HAVE_STATIC_SCHEDULER)
-            // single priority scheduler with no work-stealing
-            template <typename Mutex = boost::mutex
-                    , typename PendingQueuing = lockfree_fifo
-                    , typename StagedQueuing = lockfree_fifo
-                    , typename TerminatedQueuing = lockfree_lifo
-                     >
-            class HPX_EXPORT static_queue_scheduler;
-#endif
-
-#if defined(HPX_HAVE_HIERARCHY_SCHEDULER)
-            template <typename Mutex = boost::mutex
-                    , typename PendingQueuing = lockfree_fifo
-                    , typename StagedQueuing = lockfree_fifo
-                    , typename TerminatedQueuing = lockfree_lifo
-                     >
-            class HPX_EXPORT hierarchy_scheduler;
-#endif
-
-            typedef local_priority_queue_scheduler<
-                boost::mutex,
-                lockfree_fifo, // FIFO pending queuing
-                lockfree_fifo, // FIFO staged queuing
-                lockfree_lifo  // LIFO terminated queuing
-            > fifo_priority_queue_scheduler;
-
-#if defined(HPX_HAVE_ABP_SCHEDULER)
-            struct lockfree_abp_fifo;
-            struct lockfree_abp_lifo;
-
-            typedef local_priority_queue_scheduler<
-                boost::mutex,
-                lockfree_abp_fifo, // FIFO + ABP pending queuing
-                lockfree_abp_fifo, // FIFO + ABP staged queuing
-                lockfree_lifo  // LIFO terminated queuing
-            > abp_fifo_priority_queue_scheduler;
-#endif
-
-            // define the default scheduler to use
-            typedef fifo_priority_queue_scheduler queue_scheduler;
-
-            class HPX_EXPORT callback_notifier;
-        }
-    }
-
-    /// \namespace actions
-    ///
-    /// The namespace \a actions contains all definitions needed for the
-    /// class \a hpx#action_manager#action_manager and its related
-    /// functionality. This namespace is part of the HPX core module.
-    namespace actions
-    {
-        struct HPX_API_EXPORT base_action;
-        typedef boost::shared_ptr<base_action> action_type;
-
-        class HPX_API_EXPORT continuation;
-        typedef boost::shared_ptr<continuation> continuation_type;
-
-        class HPX_API_EXPORT action_manager;
-
-        template <typename Component, typename Signature, typename Derived>
-        struct basic_action;
-    }
-=======
->>>>>>> a1778309
 
     class HPX_API_EXPORT runtime;
     class HPX_API_EXPORT thread;
