--- conflicted
+++ resolved
@@ -13,417 +13,8 @@
 
 #include <boost/exception_ptr.hpp>
 
-<<<<<<< HEAD
 namespace hpx {
 namespace lcos {
-=======
-#include <cstddef>
-#include <memory>
-#include <mutex>
-#include <utility>
-
-///////////////////////////////////////////////////////////////////////////////
-namespace hpx { namespace lcos { namespace detail
-{
-    template <typename Result, typename RemoteResult>
-    class promise;
-}}}
-
-///////////////////////////////////////////////////////////////////////////////
-namespace hpx { namespace traits
-{
-    template <typename Result, typename RemoteResult>
-    struct managed_component_dtor_policy<
-        lcos::detail::promise<Result, RemoteResult> >
-    {
-        typedef managed_object_is_lifetime_controlled type;
-    };
-}}
-
-namespace hpx { namespace components
-{
-    namespace detail_adl_barrier
-    {
-        template <typename BackPtrTag>
-        struct init;
-    }
-
-    namespace detail
-    {
-        ///////////////////////////////////////////////////////////////////////
-        template <typename Component, typename Derived>
-        struct heap_factory;
-
-        ///////////////////////////////////////////////////////////////////////
-        HPX_EXPORT std::shared_ptr<util::one_size_heap_list_base> get_promise_heap(
-            components::component_type type);
-
-        ///////////////////////////////////////////////////////////////////////
-        template <typename Promise>
-        struct promise_heap_factory
-        {
-            typedef Promise component_type;
-            typedef managed_component<Promise> derived_type;
-            typedef derived_type value_type;
-
-            struct wrapper_heap_tag {};
-
-        private:
-            static std::shared_ptr<util::one_size_heap_list_base> heap_;
-            static boost::once_flag constructed_;
-
-            static void destruct_heap()
-            {
-                heap_.reset();
-            }
-
-            // this will be called exactly once per runtime initialization
-            static void construct_heap()
-            {
-                heap_ = get_promise_heap(get_component_type<component_type>());
-            }
-
-            static void create_heap()
-            {
-                heap_ = get_promise_heap(get_component_type<component_type>());
-                util::reinit_register(&promise_heap_factory::construct_heap,
-                    &promise_heap_factory::destruct_heap);
-            }
-
-            static util::one_size_heap_list_base& get_heap()
-            {
-                // ensure thread-safe initialization
-                // FIXME: The heap may be initialized during startup in a
-                //        non-HPX thread
-                // Bootstrapping should happen in HPX threads ...
-                boost::call_once(constructed_,
-                    &promise_heap_factory::create_heap);
-                return *heap_;
-            }
-
-        public:
-            static void* alloc(std::size_t count = 1)
-            {
-                return get_heap().alloc(count);
-            }
-            static void free(void* p, std::size_t count = 1)
-            {
-                get_heap().free(p, count);
-            }
-            static naming::gid_type get_gid(void* p)
-            {
-                return get_heap().get_gid(p);
-            }
-        };
-
-        ///////////////////////////////////////////////////////////////////////
-        template <typename Promise>
-        std::shared_ptr<util::one_size_heap_list_base>
-            promise_heap_factory<Promise>::heap_;
-
-        template <typename Promise>
-        boost::once_flag
-            promise_heap_factory<Promise>::constructed_;
-
-        ///////////////////////////////////////////////////////////////////////
-        template <typename Result, typename RemoteResult>
-        struct heap_factory<
-                lcos::detail::promise<Result, RemoteResult>,
-                managed_component<lcos::detail::promise<Result, RemoteResult> > >
-          : promise_heap_factory<lcos::detail::promise<Result, RemoteResult> >
-        {};
-    }
-}}
-
-///////////////////////////////////////////////////////////////////////////////
-namespace hpx { namespace lcos { namespace detail
-{
-    ///////////////////////////////////////////////////////////////////////////
-    template <typename Result, typename RemoteResult>
-    class promise_base
-      : public lcos::base_lco_with_value<Result, RemoteResult>
-    {
-        template <typename Result_, typename RemoteResult_>
-        friend class lcos::promise;
-
-    public:
-
-        // retrieve the gid of this promise
-        naming::id_type get_id() const
-        {
-            std::unique_lock<naming::gid_type> l(gid_.get_mutex());
-            return get_gid_locked(std::move(l));
-        }
-
-        naming::id_type get_unmanaged_id() const
-        {
-            std::unique_lock<naming::gid_type> l(gid_.get_mutex());
-            return naming::id_type(gid_, id_type::unmanaged);
-        }
-
-#if defined(HPX_HAVE_COMPONENT_GET_GID_COMPATIBILITY)
-        naming::id_type get_gid() const
-        {
-            return get_id();
-        }
-#endif
-
-    protected:
-        // The GID needs to be split in order to keep the shared state alive.
-        naming::id_type get_gid_locked(
-            std::unique_lock<naming::gid_type> l) const
-        {
-            HPX_ASSERT(naming::detail::has_credits(this->gid_));
-            hpx::future<naming::gid_type> gid =
-                naming::detail::split_gid_if_needed_locked(l, gid_);
-            l.unlock();
-            return naming::id_type(gid.get(), naming::id_type::managed);
-        }
-
-    protected:
-        naming::gid_type get_base_gid() const
-        {
-            HPX_ASSERT(gid_ != naming::invalid_gid);
-            HPX_ASSERT(naming::detail::has_credits(this->gid_));
-            return gid_;
-        }
-
-        mutable naming::gid_type gid_;
-    };
-
-    ///////////////////////////////////////////////////////////////////////////
-    template <typename Result, typename RemoteResult>
-    class promise_common;
-
-    template <typename Result, typename RemoteResult>
-    void intrusive_ptr_add_ref(promise_common<Result, RemoteResult>* p);
-
-    template <typename Result, typename RemoteResult>
-    void intrusive_ptr_release(promise_common<Result, RemoteResult>* p);
-
-    ///////////////////////////////////////////////////////////////////////////
-    /// A promise can be used by a single thread to invoke a (remote)
-    /// action and wait for the result.
-    template <typename Result, typename RemoteResult>
-    class promise_common
-      : public promise_base<Result, RemoteResult>,
-        public task_base<Result>
-    {
-    private:
-        void do_run()
-        {
-            if (!f_)
-                return;         // do nothing if no deferred task is given
-
-            try
-            {
-                f_();           // trigger action
-                this->wait();   // wait for value to come back
-            }
-            catch(...)
-            {
-                this->set_exception(boost::current_exception());
-            }
-        }
-
-        util::unique_function_nonser<void()> f_;
-
-    public:
-        // This is the component id. Every component needs to have an embedded
-        // enumerator 'value' which is used by the generic action implementation
-        // to associate this component with a given action.
-        enum { value = components::component_promise };
-
-        promise_common() {}
-
-        // The implementation of the component is responsible for deleting the
-        // actual managed component object
-        ~promise_common()
-        {
-            this->finalize();
-        }
-
-        void set_task(util::unique_function_nonser<void()>&& f)
-        {
-            f_ = std::move(f);
-        }
-
-        ///////////////////////////////////////////////////////////////////////
-        // exposed functionality of this component
-
-        // trigger the future, set the result
-        void set_value (RemoteResult&& result)
-        {
-            // set the received result, reset error status
-            this->set_data(std::move(result));
-        }
-
-        void set_exception(boost::exception_ptr const& e)
-        {
-            return this->task_base<Result>::set_exception(e);
-        }
-
-        void add_ref()
-        {
-            intrusive_ptr_add_ref(this);
-        }
-
-        void release()
-        {
-            intrusive_ptr_release(this);
-        }
-
-        long count() const
-        {
-            return this->count_;
-        }
-
-    private:
-        bool requires_delete()
-        {
-            long count = --this->count_;
-
-            // special precautions for it to go out of scope
-            // We can safely give up our credit that we hold for the shared
-            // state, since we know that the other credit is either on flight
-            // in a typed_continuation or done executing.
-            if (count == 1)
-            {
-                std::unique_lock<naming::gid_type> l(this->gid_.get_mutex());
-
-                // if the count is one, the only remaining reference is in AGAS
-                if (naming::detail::has_credits(this->gid_) )
-                {
-                    // At this point, the remaining count has to be held by AGAS
-                    // for this reason, we break the self-reference to allow for
-                    // proper destruction
-
-                    // move all credits to a temporary id_type
-                    naming::gid_type gid = this->gid_;
-                    naming::detail::strip_credits_from_gid(this->gid_);
-
-                    naming::id_type id (gid, id_type::managed);
-                    l.unlock();
-                }
-
-                return false;            }
-
-            return 0 == count;
-        }
-
-        // disambiguate reference counting
-        friend void intrusive_ptr_add_ref(promise_common* p)
-        {
-            ++p->count_;
-        }
-
-        friend void intrusive_ptr_release(promise_common* p)
-        {
-            if (p->requires_delete())
-                delete p;
-        }
-    };
-
-    ///////////////////////////////////////////////////////////////////////////
-    template <typename Result, typename RemoteResult>
-    class promise : public promise_common<Result, RemoteResult>
-    {
-    public:
-        Result get_value(error_code& /*ec*/ = throws)
-        {
-            typedef typename task_base<Result>::result_type result_type;
-            result_type* result = this->get_result();
-
-            // no error has been reported, return the result
-            return std::move(*result);
-        }
-
-    private:
-        template <typename>
-        friend struct components::detail_adl_barrier::init;
-
-        void set_back_ptr(components::managed_component<promise>* bp)
-        {
-            HPX_ASSERT(bp);
-            HPX_ASSERT(this->gid_ == naming::invalid_gid);
-            this->gid_ = bp->get_base_gid();
-            HPX_ASSERT(naming::detail::has_credits(this->gid_));
-        }
-    };
-
-    template <>
-    class promise<void, util::unused_type>
-      : public promise_common<void, util::unused_type>
-    {
-    public:
-        util::unused_type get_value(error_code& /*ec*/ = throws)
-        {
-            this->get_result();
-            return util::unused;
-        }
-
-    private:
-        template <typename>
-        friend struct components::detail_adl_barrier::init;
-
-        void set_back_ptr(components::managed_component<promise>* bp)
-        {
-            HPX_ASSERT(bp);
-            HPX_ASSERT(this->gid_ == naming::invalid_gid);
-            this->gid_ = bp->get_base_gid();
-            HPX_ASSERT(naming::detail::has_credits(this->gid_));
-        }
-    };
-}}}
-
-namespace hpx { namespace components
-{
-    ///////////////////////////////////////////////////////////////////////////
-    // This is a placeholder shim used for the type erased memory management
-    // for all promise types
-    struct managed_promise
-    {
-        HPX_NON_COPYABLE(managed_promise);
-
-    private:
-        struct tag {};
-        typedef lcos::local::spinlock_pool<tag> mutex_type;
-
-    public:
-        managed_promise()
-          : promise_(0)
-        {
-            HPX_ASSERT(false);        // this is never called
-        }
-
-        ~managed_promise()
-        {
-            promise_->release();
-        }
-
-        long count() const
-        {
-            return promise_->count();
-        }
-
-    private:
-        friend void intrusive_ptr_add_ref(managed_promise* p)
-        {
-            p->promise_->add_ref();
-        }
-        friend void intrusive_ptr_release(managed_promise* p)
-        {
-            p->promise_->release();
-        }
-
-        lcos::base_lco* promise_;
-    };
-}}
-
-///////////////////////////////////////////////////////////////////////////////
-namespace hpx { namespace lcos
-{
->>>>>>> b9ad3d4a
     ///////////////////////////////////////////////////////////////////////////
     /// A promise can be used by a single \a thread to invoke a
     /// (remote) action and wait for the result. The result is expected to be
@@ -493,40 +84,8 @@
         // Returns: *this.
         promise& operator=(promise&& other) HPX_NOEXCEPT
         {
-<<<<<<< HEAD
             base_type::operator=(std::move(other));
             return *this;
-=======
-            return naming::address(
-                hpx::get_locality()
-              , impl_->get_component_type()
-              , impl_.get()
-            );
-        }
-
-        /// \brief Return the global id of this \a promise instance
-        naming::id_type get_id() const
-        {
-            if (!future_obtained_)
-            {
-                HPX_THROW_EXCEPTION(invalid_status,
-                    "promise<Result>::get_id",
-                    "future has not been retrieved from this promise yet");
-                return naming::invalid_id;
-            }
-            return (*impl_)->get_id();
-        }
-
-        naming::id_type get_unmanaged_id() const
-        {
-            return (*impl_)->get_unmanaged_id();
-        }
-
-#if defined(HPX_HAVE_COMPONENT_GET_GID_COMPATIBILITY)
-        naming::id_type get_gid() const
-        {
-            return get_id();
->>>>>>> b9ad3d4a
         }
 
         // Effects: Exchanges the shared state of *this and other.
@@ -606,24 +165,11 @@
         //          constructed object.
         // Postcondition: other has no shared state.
         promise(promise&& other) HPX_NOEXCEPT : base_type(std::move(other))
-        {
-<<<<<<< HEAD
-=======
-            if (!future_obtained_)
-            {
-                HPX_THROW_EXCEPTION(invalid_status,
-                    "promise<void>::get_id",
-                    "future has not been retrieved from this promise yet");
-                return naming::invalid_id;
-            }
-            return (*impl_)->get_id();
->>>>>>> b9ad3d4a
-        }
+        {}
 
         // Effects: Abandons any shared state
         ~promise()
-        {
-        }
+        {}
 
         // Effects: Abandons any shared state (30.6.4) and then as if
         //          promise(std::move(other)).swap(*this).
