--- conflicted
+++ resolved
@@ -67,12 +67,6 @@
         ///
         void trigger_error(boost::exception_ptr const& e);
         void trigger_error(BOOST_RV_REF(boost::exception_ptr) e);
-<<<<<<< HEAD
-
-        typedef HPX_STD_FUNCTION<void(naming::id_type&)> enum_gid_handler_type;
-        void enumerate_argument_gids(enum_gid_handler_type);
-=======
->>>>>>> 3ef933a3
 
         naming::gid_type const& get_raw_gid()
         {
