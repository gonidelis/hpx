//  Copyright (c) 2007-2013 Hartmut Kaiser
//  Copyright (c) 2011      Bryce Lelbach
//
//  Distributed under the Boost Software License, Version 1.0. (See accompanying
//  file LICENSE_1_0.txt or copy at http://www.boost.org/LICENSE_1_0.txt)

#if !defined(HPX_THREADMANAGER_THREAD_QUEUE_AUG_25_2009_0132PM)
#define HPX_THREADMANAGER_THREAD_QUEUE_AUG_25_2009_0132PM

#include <map>
#include <memory>

#include <hpx/config.hpp>
#include <hpx/util/move.hpp>
#include <hpx/util/block_profiler.hpp>
#include <hpx/util/lockfree/fifo.hpp>
#include <hpx/util/high_resolution_clock.hpp>
#include <hpx/runtime/threads/thread_data.hpp>
#include <hpx/runtime/threads/policies/queue_helpers.hpp>

#include <boost/thread/mutex.hpp>
#include <boost/thread/condition.hpp>
#include <boost/atomic.hpp>
#include <boost/ptr_container/ptr_map.hpp>

#ifdef HPX_ACCEL_QUEUING
#   include <hpx/runtime/threads/policies/accel_fifo.hpp>
#endif

///////////////////////////////////////////////////////////////////////////////
namespace hpx { namespace threads { namespace policies
{
#if HPX_THREAD_MAINTAIN_QUEUE_WAITTIME
    ///////////////////////////////////////////////////////////////////////////
    // We control whether to collect queue wait times using this global bool.
    // It will be set by any of the related performance counters. Once set it
    // stays set, thus no race conditions will occur.
    extern bool maintain_queue_wait_times;
#endif

    ///////////////////////////////////////////////////////////////////////////
#ifdef HPX_ACCEL_QUEUING
    // hardware accelerated queuing
    typedef accel::fifo<thread_data *> work_item_queue_type;

    template <typename ThreadData>
    inline void
    enqueue(work_item_queue_type& work_items, ThreadData* thrd,
        std::size_t num_thread)
    {
        //printf("enqueue invoked by thread %ld\n", num_thread);
        work_items.enqueue(thrd, num_thread);
    }

    template <typename ThreadData>
    inline bool
    dequeue(work_item_queue_type& work_items, ThreadData*& thrd,
        std::size_t num_thread)
    {
        return work_items.dequeue(thrd, num_thread);
    }

    inline bool
    empty(work_item_queue_type& work_items, std::size_t num_thread)
    {
        return work_items.empty(num_thread);
    }

#else
    // software queuing
#if HPX_THREAD_MAINTAIN_QUEUE_WAITTIME
    typedef HPX_STD_TUPLE<thread_data*, boost::uint64_t> thread_description;
#else
    typedef thread_data thread_description;
#endif

    typedef boost::lockfree::fifo<thread_description*> work_item_queue_type;

    template <typename ThreadData>
    inline void
    enqueue(work_item_queue_type& work_items, ThreadData* thrd,
        std::size_t num_thread)
    {
        work_items.enqueue(thrd);
    }

    template <typename ThreadData>
    inline bool
    dequeue(work_item_queue_type& work_items, ThreadData*& thrd,
        std::size_t num_thread)
    {
        return work_items.dequeue(thrd);
    }

    inline bool
    empty(work_item_queue_type& work_items, std::size_t num_thread)
    {
        return work_items.empty();
    }

#endif

    ///////////////////////////////////////////////////////////////////////////
    template <typename Mutex = boost::mutex>
    class thread_queue
    {
    private:
        // we use a simple mutex to protect the data members for now
        typedef Mutex mutex_type;

        // Add this number of threads to the work items queue each time the
        // function \a add_new() is called if the queue is empty.
        enum {
            min_add_new_count = 100,
            max_add_new_count = 100,
            max_delete_count = 100
        };

        // this is the type of the queues of new or pending threads
        typedef work_item_queue_type work_items_type;

        // this is the type of a map holding all threads (except depleted ones)
        typedef boost::ptr_map<
            thread_id_type, thread_data, std::less<thread_id_type>
        > thread_map_type;

        // this is the type of the queue of new tasks not yet converted to
        // threads
#if HPX_THREAD_MAINTAIN_QUEUE_WAITTIME
        typedef
            HPX_STD_TUPLE<thread_init_data, thread_state_enum, boost::uint64_t>
        task_description;
#else
        typedef HPX_STD_TUPLE<thread_init_data, thread_state_enum> task_description;
#endif

        typedef boost::lockfree::fifo<task_description*> task_items_type;
        typedef boost::lockfree::fifo<thread_id_type> thread_id_queue_type;

    protected:
        ///////////////////////////////////////////////////////////////////////
        // add new threads if there is some amount of work available
        std::size_t add_new(boost::int64_t add_count, thread_queue* addfrom,
            std::size_t num_thread)
        {
#if defined(HPX_DEBUG)
            // make sure our mutex is locked at this point
            mutex_type::scoped_try_lock l(mtx_);
            BOOST_ASSERT(!l);
#endif

            if (HPX_UNLIKELY(0 == add_count))
                return 0;

            std::size_t added = 0;
            task_description* task = 0;
            while (add_count-- && addfrom->new_tasks_.dequeue(task))
            {
#if HPX_THREAD_MAINTAIN_QUEUE_WAITTIME
                if (maintain_queue_wait_times) {
                    addfrom->new_tasks_wait_ +=
                        util::high_resolution_clock::now() - HPX_STD_GET(2, *task);
                    ++addfrom->new_tasks_wait_count_;
                }
#endif
                --addfrom->new_tasks_count_;

                // measure thread creation time
                util::block_profiler_wrapper<add_new_tag> bp(add_new_logger_);

                // create the new thread
                thread_state_enum state = HPX_STD_GET(1, *task);
                HPX_STD_UNIQUE_PTR<threads::thread_data> thrd (
                    new (memory_pool_) threads::thread_data(
                        HPX_STD_GET(0, *task), memory_pool_, state));

                delete task;

                // add the new entry to the map of all threads
                thread_id_type id = thrd->get_thread_id();
                std::pair<thread_map_type::iterator, bool> p =
                    thread_map_.insert(id, thrd.get());

                if (HPX_UNLIKELY(!p.second)) {
                    HPX_THROW_EXCEPTION(hpx::out_of_memory,
                        "threadmanager::add_new",
                        "Couldn't add new thread to the thread map");
                    return 0;
                }

                // only insert the thread into the work-items queue if it is in
                // pending state
                if (state == pending) {
                    // pushing the new thread into the pending queue of the
                    // specified thread_queue
                    ++added;
                    schedule_thread(thrd.get(), num_thread);
                }

                // this thread has to be in the map now
                BOOST_ASSERT(thread_map_.find(id) != thread_map_.end());
                BOOST_ASSERT(thrd->is_created_from(&memory_pool_));

                // transfer ownership to map
                thrd.release();
            }

            if (added) {
                LTM_(debug) << "add_new: added " << added << " tasks to queues";
            }
            return added;
        }

        ///////////////////////////////////////////////////////////////////////
        bool add_new_if_possible(std::size_t& added, thread_queue* addfrom,
            std::size_t num_thread)
        {
            if (0 == addfrom->new_tasks_count_.load(boost::memory_order_relaxed))
                return false;

            // create new threads from pending tasks (if appropriate)
            boost::int64_t add_count = -1;                  // default is no constraint

            // if the map doesn't hold max_count threads yet add some
            // FIXME: why do we have this test? can max_count_ ever be zero?
            if (HPX_LIKELY(max_count_)) {
                std::size_t count = thread_map_.size();
                if (max_count_ >= count + min_add_new_count) { //-V104
                    BOOST_ASSERT(max_count_ - count <
                        static_cast<std::size_t>((std::numeric_limits<boost::int64_t>::max)()));
                    add_count = static_cast<boost::int64_t>(max_count_ - count);
                    if (add_count < min_add_new_count)
                        add_count = min_add_new_count;
                }
                else {
                    return false;
                }
            }

            std::size_t addednew = add_new(add_count, addfrom, num_thread);
            added += addednew;
            return addednew != 0;
        }

        ///////////////////////////////////////////////////////////////////////
        bool add_new_always(std::size_t& added, thread_queue* addfrom,
            std::size_t num_thread)
        {
            if (0 == addfrom->new_tasks_count_.load(boost::memory_order_relaxed))
                return false;

            // create new threads from pending tasks (if appropriate)
            boost::int64_t add_count = -1;                  // default is no constraint

            // if we are desperate (no work in the queues), add some even if the
            // map holds more than max_count
            if (HPX_LIKELY(max_count_)) {
                std::size_t count = thread_map_.size();
                if (max_count_ >= count + min_add_new_count) { //-V104
                    BOOST_ASSERT(max_count_ - count <
                        static_cast<std::size_t>((std::numeric_limits<boost::int64_t>::max)()));
                    add_count = static_cast<boost::int64_t>(max_count_ - count);
                    if (add_count < min_add_new_count)
                        add_count = min_add_new_count;
                    if (add_count > max_add_new_count)
                        add_count = max_add_new_count;
                }
                else if (empty(work_items_, num_thread)) {
                    add_count = min_add_new_count;    // add this number of threads
                    max_count_ += min_add_new_count;  // increase max_count //-V101
                }
                else {
                    return false;
                }
            }

            std::size_t addednew = add_new(add_count, addfrom, num_thread);
            added += addednew;
            return addednew != 0;
        }

        /// This function makes sure all threads which are marked for deletion
        /// (state is terminated) are properly destroyed
        bool cleanup_terminated_locked(bool delete_all = false)
        {
            if (thread_map_.empty())
                return true;

            if (delete_all) {
                // delete all threads
                thread_id_type todelete;
                while (terminated_items_.dequeue(todelete))
                {
                    // this thread has to be in this map
                    BOOST_ASSERT(thread_map_.find(todelete) != thread_map_.end());

                    --terminated_items_count_;
                    bool deleted = thread_map_.erase(todelete) ? true : false;
                    (void)deleted;
                    BOOST_ASSERT(deleted);
                }
            }
            else {
                // delete only this many threads
                boost::int64_t delete_count =
                    (std::max)(
                        static_cast<boost::int64_t>(terminated_items_count_ / 10),
                        static_cast<boost::int64_t>(max_delete_count));

                thread_id_type todelete;
                while (delete_count && terminated_items_.dequeue(todelete))
                {
                    // this thread has to be in this map
                    BOOST_ASSERT(thread_map_.find(todelete) != thread_map_.end());

                    --terminated_items_count_;
                    bool deleted = thread_map_.erase(todelete) ? true : false;
                    BOOST_ASSERT(deleted);
                    if (deleted)
                        --delete_count;
                }
            }
            return thread_map_.empty();
        }

    public:
        bool cleanup_terminated(bool delete_all = false)
        {
            mutex_type::scoped_lock lk(mtx_);
            return cleanup_terminated_locked(delete_all);
        }

        // The maximum number of active threads this thread manager should
        // create. This number will be a constraint only as long as the work
        // items queue is not empty. Otherwise the number of active threads
        // will be incremented in steps equal to the \a min_add_new_count
        // specified above.
        enum { max_thread_count = 1000 };

        thread_queue(std::size_t max_count = max_thread_count)
          : work_items_(128),
            work_items_count_(0),
#if HPX_THREAD_MAINTAIN_QUEUE_WAITTIME
            work_items_wait_(0),
            work_items_wait_count_(0),
#endif
            terminated_items_(128),
            terminated_items_count_(0),
            max_count_((0 == max_count)
                      ? static_cast<std::size_t>(max_thread_count)
                      : max_count),
            new_tasks_(128),
            new_tasks_count_(0),
#if HPX_THREAD_MAINTAIN_QUEUE_WAITTIME
            new_tasks_wait_(0),
            new_tasks_wait_count_(0),
#endif
            memory_pool_(64),
            add_new_logger_("thread_queue::add_new")
        {}

        void set_max_count(std::size_t max_count = max_thread_count)
        {
            max_count_ = (0 == max_count) ? max_thread_count : max_count; //-V105
        }

        ///////////////////////////////////////////////////////////////////////
        // This returns the current length of the queues (work items and new items)
        boost::int64_t get_queue_length() const
        {
            return work_items_count_ + new_tasks_count_;
        }

        // This returns the current length of the work queue
        boost::int64_t get_work_length() const
        {
            return work_items_count_;
        }

        // This returns the current length of the work queue
        boost::int64_t get_task_length() const
        {
            return new_tasks_count_;
        }

#if HPX_THREAD_MAINTAIN_QUEUE_WAITTIME
        boost::uint64_t get_average_task_wait_time() const
        {
            boost::uint64_t count = new_tasks_wait_count_;
            if (count == 0)
                return 0;
            return new_tasks_wait_ / count;
        }

        boost::uint64_t get_average_thread_wait_time() const
        {
            boost::uint64_t count = work_items_wait_count_;
            if (count == 0)
                return 0;
            return work_items_wait_ / count;
        }
#endif

        ///////////////////////////////////////////////////////////////////////
        // create a new thread and schedule it if the initial state is equal to
        // pending
        thread_id_type create_thread(thread_init_data& data,
            thread_state_enum initial_state, bool run_now,
            std::size_t num_thread, error_code& ec)
        {
            if (run_now) {
                mutex_type::scoped_lock lk(mtx_);

                HPX_STD_UNIQUE_PTR<threads::thread_data> thrd (
                    new (memory_pool_) threads::thread_data(
                        data, memory_pool_, initial_state));

                // add a new entry in the map for this thread
                thread_id_type id = thrd->get_thread_id();
                std::pair<thread_map_type::iterator, bool> p =
                    thread_map_.insert(id, thrd.get());

                if (HPX_UNLIKELY(!p.second)) {
                    HPX_THROWS_IF(ec, hpx::out_of_memory,
                        "threadmanager::register_thread",
                        "Couldn't add new thread to the map of threads");
                    return invalid_thread_id;
                }

                // push the new thread in the pending queue thread
                if (initial_state == pending)
                    schedule_thread(thrd.get(), num_thread);

                // this thread has to be in the map now
                BOOST_ASSERT(thread_map_.find(id) != thread_map_.end());
                BOOST_ASSERT(thrd->is_created_from(&memory_pool_));

                do_some_work();       // try to execute the new work item
                thrd.release();       // release ownership to the map

                if (&ec != &throws)
                    ec = make_success_code();

                // return the thread_id of the newly created thread
                return id;
            }

            // do not execute the work, but register a task description for
            // later thread creation
#if HPX_THREAD_MAINTAIN_QUEUE_WAITTIME
            new_tasks_.enqueue(new task_description(
                boost::move(data), initial_state,
                util::high_resolution_clock::now()
            ));
#else
            new_tasks_.enqueue(new task_description(
                boost::move(data), initial_state));
#endif
            ++new_tasks_count_;

            if (&ec != &throws)
                ec = make_success_code();

            return invalid_thread_id;     // thread has not been created yet
        }

        void move_work_items_from(thread_queue *src,
            boost::int64_t count, std::size_t num_thread)
        {
            thread_description* trd;
            while (dequeue(src->work_items_, trd, num_thread))
            {
                --src->work_items_count_;

#if HPX_THREAD_MAINTAIN_QUEUE_WAITTIME
                if (maintain_queue_wait_times) {
                    boost::uint64_t now = util::high_resolution_clock::now();
                    src->work_items_wait_ += now - HPX_STD_GET(1, *trd);
                    ++src->work_items_wait_count_;
                    HPX_STD_GET(1, *trd) = now;
                }
#endif

                enqueue(work_items_, trd, num_thread);
                if (count == ++work_items_count_)
                    break;
            }
        }

        void move_task_items_from(thread_queue *src,
            boost::int64_t count)
        {
            task_description* task;
            while (src->new_tasks_.dequeue(task))
            {
                --src->new_tasks_count_;

#if HPX_THREAD_MAINTAIN_QUEUE_WAITTIME
                if (maintain_queue_wait_times) {
                    boost::int64_t now = util::high_resolution_clock::now();
                    src->new_tasks_wait_ += now - HPX_STD_GET(2, *task);
                    ++src->new_tasks_wait_count_;
                    HPX_STD_GET(2, *task) = now;
                }
#endif

                if (new_tasks_.enqueue(task))
                {
                    if (count == ++new_tasks_count_)
                        break;
                }
            }
        }

        /// Return the next thread to be executed, return false if non is
        /// available
        bool get_next_thread(threads::thread_data*& thrd, std::size_t num_thread)
        {
<<<<<<< HEAD
=======
#if HPX_THREAD_MAINTAIN_QUEUE_WAITTIME
            thread_description* tdesc;
            if (dequeue(work_items_, tdesc, num_thread))
            {
                --work_items_count_;

                if (maintain_queue_wait_times) {
                    work_items_wait_ += util::high_resolution_clock::now() -
                        HPX_STD_GET(1, *tdesc);
                    ++work_items_wait_count_;
                }

                thrd = HPX_STD_GET(0, *tdesc);
                delete tdesc;

                return true;
            }
#else
>>>>>>> 75c928e5
            if (dequeue(work_items_, thrd, num_thread))
            {
                --work_items_count_;
                return true;
            }
#endif
            return false;
        }

        /// Schedule the passed thread
        void schedule_thread(threads::thread_data* thrd, std::size_t num_thread)
        {
#if HPX_THREAD_MAINTAIN_QUEUE_WAITTIME
            enqueue(work_items_,
                new thread_description(thrd, util::high_resolution_clock::now()),
                num_thread);
#else
            enqueue(work_items_, thrd, num_thread);
#endif
            ++work_items_count_;
            do_some_work();         // wake up sleeping threads
        }

        /// Destroy the passed thread as it has been terminated
        bool destroy_thread(threads::thread_data* thrd, boost::int64_t& busy_count)
        {
            if (thrd->is_created_from(&memory_pool_))
            {
                thread_id_type id = thrd->get_thread_id();
                terminated_items_.enqueue(id);

                boost::int64_t count = ++terminated_items_count_;
                if (count > HPX_MAX_TERMINATED_THREADS)
                {
                    cleanup_terminated(true);   // clean up all terminated threads
                }
                return true;
            }
            return false;
        }

        ///////////////////////////////////////////////////////////////////////
        /// Return the number of existing threads with the given state.
        boost::int64_t get_thread_count(thread_state_enum state = unknown) const
        {
            if (terminated == state)
                return terminated_items_count_;

            mutex_type::scoped_lock lk(mtx_);
            if (unknown == state)
            {
                BOOST_ASSERT((thread_map_.size() + new_tasks_count_) <
                    static_cast<std::size_t>((std::numeric_limits<boost::int64_t>::max)()));
                return static_cast<boost::int64_t>(thread_map_.size() + new_tasks_count_);
<<<<<<< HEAD
=======
            }

            if (staged == state)
            {
                return static_cast<boost::int64_t>(new_tasks_count_);
>>>>>>> 75c928e5
            }

            boost::int64_t num_threads = 0;
            thread_map_type::const_iterator end = thread_map_.end();
            for (thread_map_type::const_iterator it = thread_map_.begin();
                 it != end; ++it)
            {
                if ((*it).second->get_state() == state)
                    ++num_threads;
            }
            return num_threads;
        }

        ///////////////////////////////////////////////////////////////////////
        void abort_all_suspended_threads(std::size_t num_thread)
        {
            mutex_type::scoped_lock lk(mtx_);
            thread_map_type::iterator end =  thread_map_.end();
            for (thread_map_type::iterator it = thread_map_.begin();
                 it != end; ++it)
            {
                if ((*it).second->get_state() == suspended) {
                    (*it).second->set_state_ex(wait_abort);
                    (*it).second->set_state(pending);
                    schedule_thread((*it).second, num_thread);
                }
            }
        }

        /// This is a function which gets called periodically by the thread
        /// manager to allow for maintenance tasks to be executed in the
        /// scheduler. Returns true if the OS thread calling this function
        /// has to be terminated (i.e. no more work has to be done).
        inline bool wait_or_add_new(std::size_t num_thread, bool running,
            boost::int64_t& idle_loop_count, std::size_t& added,
            thread_queue* addfrom_ = 0) HPX_HOT
        {
            // this thread acquired the lock, do maintenance, if needed
            if (0 == work_items_count_.load(boost::memory_order_relaxed)) {

                // No obvious work has to be done, so a lock won't hurt too much
                // but we lock only one of the threads, assuming this thread
                // will do the maintenance
                //
                // We prefer to exit this function (some kind of very short
                // busy waiting) to blocking on this lock. Locking fails either
                // when a thread is currently doing thread maintenance, which
                // means there might be new work, or the thread owning the lock
                // just falls through to the cleanup work below (no work is available)
                // in which case the current thread (which failed to acquire
                // the lock) will just retry to enter this loop.
                util::try_lock_wrapper<mutex_type> lk(mtx_);
                if (!lk)
                    return false;            // avoid long wait on lock

    //            LTM_(debug) << "tfunc(" << num_thread << "): queues empty"
    //                        << ", threads left: " << thread_map_.size();

                // stop running after all PX threads have been terminated
                thread_queue* addfrom = addfrom_ ? addfrom_ : this;
                bool added_new = add_new_always(added, addfrom, num_thread);
                if (!added_new) {
                    // Before exiting each of the OS threads deletes the
                    // remaining terminated PX threads
                    bool canexit = cleanup_terminated_locked(true);
                    if (!running && canexit) {
                        // we don't have any registered work items anymore
                        //do_some_work();       // notify possibly waiting threads
                        return true;            // terminate scheduling loop
                    }
                    return false;
                }
                cleanup_terminated_locked();
            }
            return false;
        }

        /// This function gets called by the thread-manager whenever new work
        /// has been added, allowing the scheduler to reactivate one or more of
        /// possibly idling OS threads
        inline void do_some_work() {}

        ///////////////////////////////////////////////////////////////////////
        bool dump_suspended_threads(std::size_t num_thread
          , boost::int64_t& idle_loop_count, bool running)
        {
#if !HPX_THREAD_MINIMAL_DEADLOCK_DETECTION
            return false;
#else
            mutex_type::scoped_lock lk(mtx_);
            return detail::dump_suspended_threads(num_thread, thread_map_
              , idle_loop_count, running);
#endif
        }

        ///////////////////////////////////////////////////////////////////////
        void on_start_thread(std::size_t num_thread) {}
        void on_stop_thread(std::size_t num_thread)
        {
            if (0 == num_thread) {
                // print queue statistics
                detail::log_fifo_statistics(work_items_, "thread_queue");
                detail::log_fifo_statistics(terminated_items_, "thread_queue");
                detail::log_fifo_statistics(new_tasks_, "thread_queue");
            }
        }
        void on_error(std::size_t num_thread, boost::exception_ptr const& e) {}

    private:
        mutable mutex_type mtx_;            ///< mutex protecting the members

        thread_map_type thread_map_;        ///< mapping of thread id's to PX-threads

        work_items_type work_items_;        ///< list of active work items
<<<<<<< HEAD
        boost::atomic<boost::int64_t> work_items_count_; ///< count of active work items

=======

        boost::atomic<boost::int64_t> work_items_count_;       ///< count of active work items
#if HPX_THREAD_MAINTAIN_QUEUE_WAITTIME
        boost::atomic<boost::int64_t> work_items_wait_;        ///< overall wait time of workitems
        boost::atomic<boost::int64_t> work_items_wait_count_;  ///< overall number of workitems in queue
#endif
>>>>>>> 75c928e5
        thread_id_queue_type terminated_items_;   ///< list of terminated threads
        boost::atomic<boost::int64_t> terminated_items_count_; ///< count of terminated items

        std::size_t max_count_;             ///< maximum number of existing PX-threads
        task_items_type new_tasks_;         ///< list of new tasks to run

        boost::atomic<boost::int64_t> new_tasks_count_;        ///< count of new tasks to run
#if HPX_THREAD_MAINTAIN_QUEUE_WAITTIME
        boost::atomic<boost::int64_t> new_tasks_wait_;         ///< overall wait time of new tasks
        boost::atomic<boost::int64_t> new_tasks_wait_count_;   ///< overall number tasks waited
#endif

        threads::thread_pool memory_pool_;  ///< OS thread local memory pools for
                                            ///< PX-threads

        util::block_profiler<add_new_tag> add_new_logger_;
    };
}}}

#endif
<|MERGE_RESOLUTION|>--- conflicted
+++ resolved
@@ -516,8 +516,6 @@
         /// available
         bool get_next_thread(threads::thread_data*& thrd, std::size_t num_thread)
         {
-<<<<<<< HEAD
-=======
 #if HPX_THREAD_MAINTAIN_QUEUE_WAITTIME
             thread_description* tdesc;
             if (dequeue(work_items_, tdesc, num_thread))
@@ -536,7 +534,6 @@
                 return true;
             }
 #else
->>>>>>> 75c928e5
             if (dequeue(work_items_, thrd, num_thread))
             {
                 --work_items_count_;
@@ -591,14 +588,11 @@
                 BOOST_ASSERT((thread_map_.size() + new_tasks_count_) <
                     static_cast<std::size_t>((std::numeric_limits<boost::int64_t>::max)()));
                 return static_cast<boost::int64_t>(thread_map_.size() + new_tasks_count_);
-<<<<<<< HEAD
-=======
             }
 
             if (staged == state)
             {
                 return static_cast<boost::int64_t>(new_tasks_count_);
->>>>>>> 75c928e5
             }
 
             boost::int64_t num_threads = 0;
@@ -713,17 +707,13 @@
         thread_map_type thread_map_;        ///< mapping of thread id's to PX-threads
 
         work_items_type work_items_;        ///< list of active work items
-<<<<<<< HEAD
-        boost::atomic<boost::int64_t> work_items_count_; ///< count of active work items
-
-=======
 
         boost::atomic<boost::int64_t> work_items_count_;       ///< count of active work items
 #if HPX_THREAD_MAINTAIN_QUEUE_WAITTIME
         boost::atomic<boost::int64_t> work_items_wait_;        ///< overall wait time of workitems
         boost::atomic<boost::int64_t> work_items_wait_count_;  ///< overall number of workitems in queue
 #endif
->>>>>>> 75c928e5
+
         thread_id_queue_type terminated_items_;   ///< list of terminated threads
         boost::atomic<boost::int64_t> terminated_items_count_; ///< count of terminated items
 
