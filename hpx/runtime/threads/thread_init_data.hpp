--- conflicted
+++ resolved
@@ -31,19 +31,6 @@
         {}
 
         template <typename F>
-<<<<<<< HEAD
-        thread_init_data(F const& f, char const* desc = 0,
-                naming::address::address_type lva = 0,
-                thread_priority priority = thread_priority_normal,
-                std::size_t os_thread = std::size_t(-1))
-          : func(f), description(desc),
-            lva(lva), parent_prefix(0), parent_id(0), parent_phase(0),
-            priority(priority), num_os_thread(os_thread)
-        {}
-
-        template <typename F>
-=======
->>>>>>> 3ef933a3
         thread_init_data(BOOST_FWD_REF(F) f, char const* desc,
                 naming::address::address_type lva = 0,
                 thread_priority priority = thread_priority_normal,
