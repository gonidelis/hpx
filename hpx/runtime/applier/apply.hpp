//  Copyright (c) 2007-2012 Hartmut Kaiser
//  Copyright (c)      2011 Bryce Lelbach
//
//  Distributed under the Boost Software License, Version 1.0. (See accompanying
//  file LICENSE_1_0.txt or copy at http://www.boost.org/LICENSE_1_0.txt)

#if !defined(HPX_APPLIER_APPLY_NOV_27_2008_0957AM)
#define HPX_APPLIER_APPLY_NOV_27_2008_0957AM

#include <hpx/hpx_fwd.hpp>
#include <hpx/exception.hpp>

#include <hpx/runtime/agas/interface.hpp>
#include <hpx/runtime/parcelset/parcel.hpp>
#include <hpx/runtime/parcelset/parcelhandler.hpp>
#include <hpx/runtime/applier/applier.hpp>
#include <hpx/runtime/applier/apply_helper.hpp>
#include <hpx/runtime/actions/component_action.hpp>

// FIXME: Error codes?

namespace hpx { namespace applier
{
    template <typename Action>
    threads::thread_priority action_priority()
    {
        return static_cast<threads::thread_priority>(Action::priority_value);
    }

    ///////////////////////////////////////////////////////////////////////////
    // zero parameter version of apply()
    // Invoked by a running PX-thread to apply an action to any resource

    /// \note A call to applier's apply function would look like:
    /// \code
    ///    appl_.apply<add_action>(gid, ...);
    /// \endcode

    // We know it is remote.
    template <typename Action>
    inline bool
    apply_r_p(naming::address& addr, naming::id_type const& gid,
        threads::thread_priority priority)
    {
        // If remote, create a new parcel to be sent to the destination
        // Create a new parcel with the gid, action, and arguments
        parcelset::parcel p (gid.get_gid(), new Action(priority));
        if (components::component_invalid == addr.type_)
            addr.type_ = components::get_component_type<typename Action::component_type>();
        p.set_destination_addr(addr);   // avoid to resolve address again

        // Send the parcel through the parcel handler
        hpx::applier::get_applier().get_parcel_handler().put_parcel(p);
        return false;     // destination is remote
    }

    template <typename Action>
    inline bool
    apply_r_p_route(naming::address& addr, naming::id_type const& gid,
        threads::thread_priority priority)
    {
        // Create a parcel and send it to the AGAS server
        // New parcel with the gid, action, and arguments
        parcelset::parcel p (gid.get_gid(), new Action(priority));
        if (components::component_invalid == addr.type_)
            addr.type_ = components::get_component_type<typename Action::component_type>();
        p.set_destination_addr(addr);   // redundant

        // Send the parcel to applier to be sent to the AGAS server
        return hpx::applier::get_applier().route(p);

    }

    template <typename Action>
    inline bool
    apply_r (naming::address& addr, naming::id_type const& gid)
    {
        return apply_r_p<Action>(addr, gid, action_priority<Action>());
    }

    template <typename Action>
    inline bool
    apply_r_route(naming::address& addr, naming::id_type const& gid)
    {
        return apply_r_p_route<Action>(addr, gid, action_priority<Action>())    ;   
    }

    // We know it is local and has to be directly executed.
    template <typename Action>
    inline bool
    apply_l_p(naming::address const& addr, threads::thread_priority priority)
    {
        BOOST_ASSERT(components::types_are_compatible(addr.type_,
            components::get_component_type<typename Action::component_type>()));
        detail::apply_helper0<Action>::call(addr.address_, priority);
        return true;     // no parcel has been sent (dest is local)
    }

    template <typename Action>
    inline bool
    apply_l (naming::address const& addr)
    {
        return apply_l_p<Action>(addr, action_priority<Action>());
    }

    template <typename Action>
    inline bool
    apply_p (naming::id_type const& gid, threads::thread_priority priority)
    {
        // Determine whether the gid is local or remote
        naming::address addr;
        if (agas::is_local_address(gid, addr))
            return apply_l_p<Action>(addr, priority);   // apply locally

        // apply remotely
        return apply_r_p<Action>(addr, gid, priority);
    }

    /// routed version
    template <typename Action>
    inline bool
    apply_p_route (naming::id_type const& gid, threads::thread_priority priority)
    {
        // check if the address is in the local cache
        // send a parcel to agas if address is not found in cache
        naming::address addr;
        if (agas::is_local_address_cached(gid, addr))
            return apply_l_p<Action>(addr, priority);   // apply locally

        // since we already know the address is local and its value
        // we can apply the function locally

        // parameter addr is redundant here
        return apply_r_p_route<Action>(addr, gid, priority);
    }

    //////////////////////////////////////////////////////////////////////////////
    template <typename Action>
    inline bool apply (naming::id_type const& gid)
    {   
        return apply_p<Action>(gid, action_priority<Action>());
    }

    //\routed version
    template <typename Action>
    inline bool apply_route (naming::id_type const& gid)
    {
        return apply_p_route<Action>(gid, action_priority<Action>());
    }
    /////////////////////////////////////////////////////////////////////////////

    /// \note A call to applier's apply function would look like:
    /// \code
    ///    appl_.apply<add_action>(cont, gid, ...);
    /// \endcode
    template <typename Action>
    inline bool
    apply_r_p(naming::address& addr, actions::continuation* c,
        naming::id_type const& gid, threads::thread_priority priority)
    {
        actions::continuation_type cont(c);

        // If remote, create a new parcel to be sent to the destination
        // Create a new parcel with the gid, action, and arguments
        parcelset::parcel p (gid.get_gid(), new Action(priority), cont);
        if (components::component_invalid == addr.type_)
            addr.type_ = components::get_component_type<typename Action::component_type>();
        p.set_destination_addr(addr);   // avoid to resolve address again

        // Send the parcel through the parcel handler
        hpx::applier::get_applier().get_parcel_handler().put_parcel(p);
        return false;     // destination is remote
    }

    template <typename Action>
    inline bool
    apply_r_p_route(naming::address& addr, actions::continuation* c,
        naming::id_type const& gid, threads::thread_priority priority)
    {
        actions::continuation_type cont(c);

        parcelset::parcel p (gid.get_gid(), new Action(priority), cont);
        if (components::component_invalid == addr.type_)
            addr.type_ = components::get_component_type<typename Action::component_type>();
        p.set_destination_addr(addr); // redundant

        // send parcel to agas
        return hpx::applier::get_applier().route(p);
    }

    template <typename Action>
    inline bool
    apply_r (naming::address& addr, actions::continuation* c,
        naming::id_type const& gid)
    {
        return apply_r_p<Action>(addr, c, gid, action_priority<Action>());
    }

    template <typename Action>
    inline bool
    apply_r_route (naming::address& addr, actions::continuation* c, 
        naming::id_type const& gid)
    {
        return apply_r_p_route<Action>(addr, c, gid, action_priority<Action>    ());
    }

    template <typename Action>
    inline bool
    apply_r_sync_p(naming::address& addr, naming::id_type const& gid,
        threads::thread_priority priority)
    {
        // If remote, create a new parcel to be sent to the destination
        // Create a new parcel with the gid, action, and arguments
        parcelset::parcel p (gid.get_gid(), new Action(priority));
        if (components::component_invalid == addr.type_)
            addr.type_ = components::get_component_type<typename Action::component_type>();
        p.set_destination_addr(addr);   // avoid to resolve address again

        // Send the parcel through the parcel handler
        hpx::applier::get_applier().get_parcel_handler().sync_put_parcel(p);
        return false;     // destination is remote
    }

    template <typename Action>
    inline bool
    apply_r_sync (naming::address& addr, naming::id_type const& gid)
    {
        return apply_r_sync_p<Action>(addr, gid, action_priority<Action>());
    }

    // We know it is local and has to be directly executed.
    template <typename Action>
    inline bool apply_l_p(actions::continuation* c,
        naming::address const& addr, threads::thread_priority priority)
    {
        BOOST_ASSERT(components::types_are_compatible(addr.type_,
            components::get_component_type<typename Action::component_type>()));
        actions::continuation_type cont(c);
        detail::apply_helper0<Action>::call(cont, addr.address_, priority);
        return true;     // no parcel has been sent (dest is local)
    }

    template <typename Action>
    inline bool apply_l (actions::continuation* c, naming::address const& addr)
    {
        return apply_l_p<Action>(c, addr, action_priority<Action>());
    }

    template <typename Action>
    inline bool apply_p(actions::continuation* c, naming::id_type const& gid,
        threads::thread_priority priority)
    {
        // Determine whether the gid is local or remote
        naming::address addr;
        if (agas::is_local_address(gid, addr))
            return apply_l_p<Action>(c, addr, priority);

        // apply remotely
        return apply_r_p<Action>(addr, c, gid, priority);
    }

    template <typename Action>
    inline bool apply_p_route(actions::continuation* c, naming::id_type const& gid,
        threads::thread_priority priority)
    {
        // Determine whether gid is local or remote
        naming::address addr;
        if (agas::is_local_address_cached(gid, addr))
            return apply_l_p<Action>(c, addr, priority); // apply locally
        
        // apply remotely
        return apply_r_p_route<Action>(addr, c, gid, priority);
    }

    template <typename Action>
    inline bool apply (actions::continuation* c, naming::id_type const& gid)
    {
        return apply_p<Action>(c, gid, action_priority<Action>());
    }

    template <typename Action>
    inline bool apply_route (actions::continuation* c, naming::id_type const& gid)
    {
        return apply_p_route<Action>(c, gid, action_priority<Action>());
    }

    template <typename Action>
    inline bool
    apply_c_p(naming::address& addr, naming::id_type const& contgid,
        naming::id_type const& gid, threads::thread_priority priority)
    {
        return apply_r_p<Action>(addr, new actions::continuation(contgid),
            gid, priority);
    }

    template <typename Action>
    inline bool
    apply_c_p_route(naming::address& addr, naming::id_type const& contgid, 
        naming::id_type const& gid, threads::thread_priority priority)
    {
        return apply_r_p_route<Action>(addr, new actions::continuation(contgid),
            gid, priority);
    }

    template <typename Action>
    inline bool
    apply_c (naming::address& addr, naming::id_type const& contgid,
        naming::id_type const& gid)
    {
        return apply_r<Action>(addr, new actions::continuation(contgid), gid);
    }

    template <typename Action>
    inline bool
    apply_c_route (naming::address& addr, naming::id_type const& contgid, 
        naming::id_type const& gid)
    {
        return apply_r_route<Action>(addr, new actions::continuation(contgid), gid);
    }

    template <typename Action>
    inline bool
    apply_c_p(naming::id_type const& contgid, naming::id_type const& gid,
        threads::thread_priority priority)
    {
        return apply_p<Action>(new actions::continuation(contgid), gid, priority);
    }

    template <typename Action>
    inline bool
    apply_c_p_route(naming::id_type const& contgid, naming::id_type const& gid, 
        threads::thread_priority priority)
    {
        return apply_p_route<Action>(new actions::continuation(contgid), gid, priority);
    }

    template <typename Action>
    inline bool
    apply_c (naming::id_type const& contgid, naming::id_type const& gid)
    {
        return apply<Action>(new actions::continuation(contgid), gid);
    }

    template <typename Action>
    inline bool
    apply_c_route (naming::id_type const& contgid, naming::id_type const& gid)  
    {
        return apply_route<Action>(new actions::continuation(contgid), gid);
    }

    ///////////////////////////////////////////////////////////////////////////
    // one parameter version
    template <typename Action, typename Arg0>
    inline bool
    apply_r_p(naming::address& addr, naming::id_type const& gid,
        threads::thread_priority priority, BOOST_FWD_REF(Arg0) arg0)
    {
        // If remote, create a new parcel to be sent to the destination
        // Create a new parcel with the gid, action, and arguments
        parcelset::parcel p (gid.get_gid(),
            new Action(priority, boost::forward<Arg0>(arg0)));
        if (components::component_invalid == addr.type_)
            addr.type_ = components::get_component_type<typename Action::component_type>();
        p.set_destination_addr(addr);   // avoid to resolve address again

        // Send the parcel through the parcel handler
        hpx::applier::get_applier().get_parcel_handler().put_parcel(p);
        return false;     // destination is remote
    }

    template <typename Action, typename Arg0>
    inline bool
    apply_r_p_route(naming::address& addr, naming::id_type const& gid, 
        threads::thread_priority priority, BOOST_FWD_REF(Arg0) arg0)
    {
        // create parcel
        // addr is probably redundant here!!
        parcelset::parcel p (gid.get_gid(), new Action(priority, 
            boost::forward<Arg0>(arg0)));
        if (components::component_invalid == addr.type_)
            addr.type_ = components::get_component_type<typename Action::component_type>();
        p.set_destination_addr(addr);   // probably redundant
        
        //send parcel to agas
        return hpx::applier::get_applier().route(p);
    }

    template <typename Action, typename Arg0>
    inline bool
    apply_r (naming::address& addr, naming::id_type const& gid,
        BOOST_FWD_REF(Arg0) arg0)
<<<<<<< HEAD
    {
        return apply_r_p<Action>(addr, gid, action_priority<Action>(),
=======
    {
        return apply_r_p<Action>(addr, gid, action_priority<Action>(),
            boost::forward<Arg0>(arg0));
    }

    template <typename Action, typename Arg0>
    inline bool
    apply_r_route (naming::address& addr, naming::id_type const& gid, 
        BOOST_FWD_REF(Arg0) arg0)
    {
        return apply_r_p_route<Action>(addr, gid, action_priority<Action>(), 
>>>>>>> 3ef933a3
            boost::forward<Arg0>(arg0));
    }

    template <typename Action, typename Arg0>
    inline bool
    apply_r_sync_p(naming::address& addr, naming::id_type const& gid,
        threads::thread_priority priority, BOOST_FWD_REF(Arg0) arg0)
    {
        // If remote, create a new parcel to be sent to the destination
        // Create a new parcel with the gid, action, and arguments
        parcelset::parcel p (gid.get_gid(),
            new Action(priority, boost::forward<Arg0>(arg0)));
        if (components::component_invalid == addr.type_)
            addr.type_ = components::get_component_type<typename Action::component_type>();
        p.set_destination_addr(addr);   // avoid to resolve address again

        // Send the parcel through the parcel handler
        hpx::applier::get_applier().get_parcel_handler().sync_put_parcel(p);
        return false;     // destination is remote
    }

    template <typename Action, typename Arg0>
    inline bool
    apply_r_sync (naming::address& addr, naming::id_type const& gid,
        BOOST_FWD_REF(Arg0) arg0)
    {
        return apply_r_sync_p<Action>(addr, gid, action_priority<Action>(),
            boost::forward<Arg0>(arg0));
    }

    template <typename Action, typename Arg0>
    inline bool
    apply_l_p(naming::address const& addr, threads::thread_priority priority,
        BOOST_FWD_REF(Arg0) arg0)
    {
        BOOST_ASSERT(components::types_are_compatible(addr.type_,
            components::get_component_type<typename Action::component_type>()));
        detail::apply_helper1<Action>::call(addr.address_, priority,
            boost::forward<Arg0>(arg0));
        return true;     // no parcel has been sent (dest is local)
    }

    template <typename Action, typename Arg0>
    inline bool
    apply_l (naming::address const& addr, BOOST_FWD_REF(Arg0) arg0)
    {
        return apply_l_p<Action>(addr, action_priority<Action>(),
            boost::forward<Arg0>(arg0));
    }

    template <typename Action, typename Arg0>
    inline bool
    apply_p(naming::id_type const& gid, threads::thread_priority priority,
        BOOST_FWD_REF(Arg0) arg0)
    {
        // Determine whether the gid is local or remote
        naming::address addr;
<<<<<<< HEAD
        if (hpx::applier::get_applier().address_is_local(gid, addr))
=======
        if (agas::is_local_address(gid, addr))
>>>>>>> 3ef933a3
            return apply_l_p<Action>(addr, priority, boost::forward<Arg0>(arg0));   // apply locally

        // apply remotely
        return apply_r_p<Action>(addr, gid, priority, boost::forward<Arg0>(arg0));
    }

    template <typename Action, typename Arg0>
    inline bool
<<<<<<< HEAD
    apply (naming::id_type const& gid, BOOST_FWD_REF(Arg0) arg0)
    {
        return apply_p<Action>(gid, action_priority<Action>(),
            boost::forward<Arg0>(arg0));
=======
    apply_p_route(naming::id_type const& gid, threads::thread_priority priority, 
        BOOST_FWD_REF(Arg0) arg0)
    {
        // Determine if the gid is local, if it is, resolve it from the cache.
        naming::address addr;
        if (agas::is_local_address_cached(gid, addr))
        {   
            // addr. is in cache, apply locally
            return apply_l_p<Action>(addr, priority, boost::forward<Arg0>(arg0)); 
        }

        // apply remote - route
        return apply_r_p_route<Action>(addr, gid, priority, 
            boost::forward<Arg0>(arg0));
    }

    template <typename Action, typename Arg0>
    inline bool
    apply (naming::id_type const& gid, BOOST_FWD_REF(Arg0) arg0)
    {
        return apply_p<Action>(gid, action_priority<Action>(),
            boost::forward<Arg0>(arg0));
    }

    template <typename Action, typename Arg0>
    inline bool
    apply_route (naming::id_type const& gid, BOOST_FWD_REF(Arg0) arg0)
    {
        return apply_p_route<Action>(gid, action_priority<Action>(), 
            boost::forward<Arg0>(arg0));
>>>>>>> 3ef933a3
    }

    ///////////////////////////////////////////////////////////////////////////
    template <typename Action, typename Arg0>
    inline bool
    apply_r_p(naming::address& addr, actions::continuation* c,
        naming::id_type const& gid, threads::thread_priority priority,
        BOOST_FWD_REF(Arg0) arg0)
    {
        actions::continuation_type cont(c);

        // If remote, create a new parcel to be sent to the destination
        // Create a new parcel with the gid, action, and arguments
        parcelset::parcel p (gid.get_gid(),
            new Action(priority, boost::forward<Arg0>(arg0)), cont);
        if (components::component_invalid == addr.type_)
            addr.type_ = components::get_component_type<typename Action::component_type>();
        p.set_destination_addr(addr);   // avoid to resolve address again

        // Send the parcel through the parcel handler
        hpx::applier::get_applier().get_parcel_handler().put_parcel(p);
        return false;     // destination is remote
    }

    template <typename Action, typename Arg0>
    inline bool
    apply_r_p_route(naming::address& addr, actions::continuation* c,
        naming::id_type const& gid, threads::thread_priority priority,
        BOOST_FWD_REF(Arg0) arg0)
    {
        actions::continuation_type cont(c);

        // create a parcel and forward it to agas server
        parcelset::parcel p (gid.get_gid(), 
            new Action(priority, boost::forward<Arg0>(arg0)), cont);  
        if (components::component_invalid == addr.type_)
            addr.type_ = components::get_component_type<typename Action::component_type>();
        p.set_destination_addr(addr);

        // send the parcel to the applier to send to agas server
        return hpx::applier::get_applier().route(p);
    }

    template <typename Action, typename Arg0>
    inline bool
    apply_r (naming::address& addr, actions::continuation* c,
        naming::id_type const& gid, BOOST_FWD_REF(Arg0) arg0)
<<<<<<< HEAD
    {
        return apply_r_p<Action>(addr, c, gid, action_priority<Action>(),
=======
    {
        return apply_r_p<Action>(addr, c, gid, action_priority<Action>(),
            boost::forward<Arg0>(arg0));
    }

    template <typename Action, typename Arg0>
    inline bool
    apply_r_route (naming::address& addr, actions::continuation* c,
        naming::id_type const& gid, BOOST_FWD_REF(Arg0) arg0)
    {
        return apply_r_p_route<Action>(addr, c, gid, action_priority<Action>(), 
>>>>>>> 3ef933a3
            boost::forward<Arg0>(arg0));
    }

    template <typename Action, typename Arg0>
    inline bool
    apply_l_p(actions::continuation* c, naming::address const& addr,
        threads::thread_priority priority, BOOST_FWD_REF(Arg0) arg0)
    {
        BOOST_ASSERT(components::types_are_compatible(addr.type_,
            components::get_component_type<typename Action::component_type>()));
        actions::continuation_type cont(c);
        detail::apply_helper1<Action>::call(cont, addr.address_, priority,
            boost::forward<Arg0>(arg0));
        return true;     // no parcel has been sent (dest is local)
    }

    template <typename Action, typename Arg0>
    inline bool
    apply_l (actions::continuation* c, naming::address const& addr,
        BOOST_FWD_REF(Arg0) arg0)
    {
        return apply_l_p<Action>(c, addr, action_priority<Action>(),
            boost::forward<Arg0>(arg0));
    }

    template <typename Action, typename Arg0>
    inline bool
    apply_p(actions::continuation* c, naming::id_type const& gid,
        threads::thread_priority priority, BOOST_FWD_REF(Arg0) arg0)
    {
        // Determine whether the gid is local or remote
        naming::address addr;
<<<<<<< HEAD
        if (hpx::applier::get_applier().address_is_local(gid, addr))
=======
        if (agas::is_local_address(gid, addr))
>>>>>>> 3ef933a3
            return apply_l_p<Action>(c, addr, priority, boost::forward<Arg0>(arg0));    // apply locally

        // apply remotely
        return apply_r_p<Action>(addr, c, gid, priority, boost::forward<Arg0>(arg0));
<<<<<<< HEAD
=======
    }

    template <typename Action, typename Arg0>
    inline bool
    apply_p_route(actions::continuation* c, naming::id_type const& gid, 
        threads::thread_priority priority, BOOST_FWD_REF(Arg0) arg0)
    {
        naming::address addr;
        if (agas::is_local_address_cached(gid, addr))
            return apply_l_p<Action>(c, addr, priority, 
                boost::forward<Arg0>(arg0));  // apply locally

        // send parcel to agas
        return apply_r_p_route<Action>(addr, c, gid, priority, 
                boost::forward<Arg0>(arg0));
>>>>>>> 3ef933a3
    }

    template <typename Action, typename Arg0>
    inline bool
    apply (actions::continuation* c, naming::id_type const& gid,
        BOOST_FWD_REF(Arg0) arg0)
<<<<<<< HEAD
    {
        return apply_p<Action>(c, gid, action_priority<Action>(),
=======
    {
        return apply_p<Action>(c, gid, action_priority<Action>(),
            boost::forward<Arg0>(arg0));
    }

    template <typename Action, typename Arg0>
    inline bool
    apply_route (actions::continuation* c, naming::id_type const& gid,
        BOOST_FWD_REF(Arg0) arg0)
    {
        return apply_p_route<Action>(c, gid, action_priority<Action>(), 
>>>>>>> 3ef933a3
            boost::forward<Arg0>(arg0));
    }

    /// \brief Invoke an unary action with a \b actions::continuation
    ///        at a specific priority using a pre-resolved remote
    ///        \b naming::address. Takes a continuation by GID.
    template <typename Action, typename Arg0>
    inline bool
    apply_c_p(naming::address& addr, naming::id_type const& contgid,
        naming::id_type const& gid, threads::thread_priority priority,
        BOOST_FWD_REF(Arg0) arg0)
    {
        return apply_r_p<Action>(addr, new actions::continuation(contgid), gid,
            action_priority<Action>(), boost::forward<Arg0>(arg0));
<<<<<<< HEAD
=======
    }

    template <typename Action, typename Arg0>
    inline bool
    apply_c_p_route(naming::address& addr, naming::id_type const& contgid,
        naming::id_type const& gid, threads::thread_priority priority, 
        BOOST_FWD_REF(Arg0) arg0)
    {
        // addr might be redundant
        return apply_r_p_route<Action>(addr, new actions::continuation(contgid), gid,
            action_priority<Action>(), boost::forward<Arg0>(arg0));
>>>>>>> 3ef933a3
    }

    /// \brief Invoke an unary action with a \b actions::continuation
    ///        using a pre-resolved remote \b naming::address. Takes a
    ///        continuation by GID.
    template <typename Action, typename Arg0>
    inline bool
    apply_c (naming::address& addr, naming::id_type const& contgid,
        naming::id_type const& gid, BOOST_FWD_REF(Arg0) arg0)
<<<<<<< HEAD
    {
        return apply_r<Action>(addr, new actions::continuation(contgid), gid,
=======
    {
        return apply_r<Action>(addr, new actions::continuation(contgid), gid,
            boost::forward<Arg0>(arg0));
    }

    template <typename Action, typename Arg0>
    inline bool
    apply_c_route (naming::address& addr, naming::id_type const& contgid,
        naming::id_type const& gid, BOOST_FWD_REF(Arg0) arg0)
    {
        // addr might be redundant here
        return apply_r_route<Action>(addr, new actions::continuation(contgid), gid, 
>>>>>>> 3ef933a3
            boost::forward<Arg0>(arg0));
    }

    /// \brief Invoke an unary action with a \b actions::continuation at a
    ///        specific priority on a local or remote GID. Takes a continuation
    ///        by GID.
    template <typename Action, typename Arg0>
    inline bool
    apply_c_p(naming::id_type const& contgid, naming::id_type const& gid,
        threads::thread_priority priority, BOOST_FWD_REF(Arg0) arg0)
    {
        return apply_p<Action>(new actions::continuation(contgid), gid,
            priority, boost::forward<Arg0>(arg0));
<<<<<<< HEAD
=======
    }

    template <typename Action, typename Arg0>
    inline bool
    apply_c_p_route(naming::id_type const& contgid, naming::id_type const& gid, 
        threads::thread_priority priority, BOOST_FWD_REF(Arg0) arg0)
    {
        return apply_p_route<Action>(new actions::continuation(contgid), gid, 
            priority, boost::forward<Arg0>(arg0));
>>>>>>> 3ef933a3
    }

    /// \brief Invoke an unary action with a \b actions::continuation on a
    ///        local or remote GID. Takes a continuation by GID.
    ///
    /// \param contgid      [in] The GID of the continuation.
    /// \param gid          [in] The target of the action.
    /// \param arg0         [in] Value to bind to the first argument of the
    ///                     action.
    template <typename Action, typename Arg0>
    inline bool
    apply_c (naming::id_type const& contgid, naming::id_type const& gid,
        BOOST_FWD_REF(Arg0) arg0)
    {
        return apply<Action>(new actions::continuation(contgid), gid,
            boost::forward<Arg0>(arg0));
    }
<<<<<<< HEAD
=======

    template <typename Action, typename Arg0>
    inline bool
    apply_c_route (naming::id_type const& contgid, naming::id_type const& gid,  
        BOOST_FWD_REF(Arg0) arg0)
    {
        return apply_route<Action>(new actions::continuation(contgid), gid, 
            boost::forward<Arg0>(arg0));
    }

>>>>>>> 3ef933a3
}}

// bring in the rest of the apply<> overloads (arity 2+)
#include <hpx/runtime/applier/apply_implementations.hpp>

#endif<|MERGE_RESOLUTION|>--- conflicted
+++ resolved
@@ -389,12 +389,8 @@
     inline bool
     apply_r (naming::address& addr, naming::id_type const& gid,
         BOOST_FWD_REF(Arg0) arg0)
-<<<<<<< HEAD
     {
         return apply_r_p<Action>(addr, gid, action_priority<Action>(),
-=======
-    {
-        return apply_r_p<Action>(addr, gid, action_priority<Action>(),
             boost::forward<Arg0>(arg0));
     }
 
@@ -404,7 +400,6 @@
         BOOST_FWD_REF(Arg0) arg0)
     {
         return apply_r_p_route<Action>(addr, gid, action_priority<Action>(), 
->>>>>>> 3ef933a3
             boost::forward<Arg0>(arg0));
     }
 
@@ -462,11 +457,7 @@
     {
         // Determine whether the gid is local or remote
         naming::address addr;
-<<<<<<< HEAD
-        if (hpx::applier::get_applier().address_is_local(gid, addr))
-=======
         if (agas::is_local_address(gid, addr))
->>>>>>> 3ef933a3
             return apply_l_p<Action>(addr, priority, boost::forward<Arg0>(arg0));   // apply locally
 
         // apply remotely
@@ -475,12 +466,6 @@
 
     template <typename Action, typename Arg0>
     inline bool
-<<<<<<< HEAD
-    apply (naming::id_type const& gid, BOOST_FWD_REF(Arg0) arg0)
-    {
-        return apply_p<Action>(gid, action_priority<Action>(),
-            boost::forward<Arg0>(arg0));
-=======
     apply_p_route(naming::id_type const& gid, threads::thread_priority priority, 
         BOOST_FWD_REF(Arg0) arg0)
     {
@@ -511,7 +496,6 @@
     {
         return apply_p_route<Action>(gid, action_priority<Action>(), 
             boost::forward<Arg0>(arg0));
->>>>>>> 3ef933a3
     }
 
     ///////////////////////////////////////////////////////////////////////////
@@ -559,10 +543,6 @@
     inline bool
     apply_r (naming::address& addr, actions::continuation* c,
         naming::id_type const& gid, BOOST_FWD_REF(Arg0) arg0)
-<<<<<<< HEAD
-    {
-        return apply_r_p<Action>(addr, c, gid, action_priority<Action>(),
-=======
     {
         return apply_r_p<Action>(addr, c, gid, action_priority<Action>(),
             boost::forward<Arg0>(arg0));
@@ -574,7 +554,6 @@
         naming::id_type const& gid, BOOST_FWD_REF(Arg0) arg0)
     {
         return apply_r_p_route<Action>(addr, c, gid, action_priority<Action>(), 
->>>>>>> 3ef933a3
             boost::forward<Arg0>(arg0));
     }
 
@@ -607,17 +586,11 @@
     {
         // Determine whether the gid is local or remote
         naming::address addr;
-<<<<<<< HEAD
-        if (hpx::applier::get_applier().address_is_local(gid, addr))
-=======
         if (agas::is_local_address(gid, addr))
->>>>>>> 3ef933a3
             return apply_l_p<Action>(c, addr, priority, boost::forward<Arg0>(arg0));    // apply locally
 
         // apply remotely
         return apply_r_p<Action>(addr, c, gid, priority, boost::forward<Arg0>(arg0));
-<<<<<<< HEAD
-=======
     }
 
     template <typename Action, typename Arg0>
@@ -633,19 +606,14 @@
         // send parcel to agas
         return apply_r_p_route<Action>(addr, c, gid, priority, 
                 boost::forward<Arg0>(arg0));
->>>>>>> 3ef933a3
     }
 
     template <typename Action, typename Arg0>
     inline bool
     apply (actions::continuation* c, naming::id_type const& gid,
         BOOST_FWD_REF(Arg0) arg0)
-<<<<<<< HEAD
     {
         return apply_p<Action>(c, gid, action_priority<Action>(),
-=======
-    {
-        return apply_p<Action>(c, gid, action_priority<Action>(),
             boost::forward<Arg0>(arg0));
     }
 
@@ -655,7 +623,6 @@
         BOOST_FWD_REF(Arg0) arg0)
     {
         return apply_p_route<Action>(c, gid, action_priority<Action>(), 
->>>>>>> 3ef933a3
             boost::forward<Arg0>(arg0));
     }
 
@@ -670,8 +637,6 @@
     {
         return apply_r_p<Action>(addr, new actions::continuation(contgid), gid,
             action_priority<Action>(), boost::forward<Arg0>(arg0));
-<<<<<<< HEAD
-=======
     }
 
     template <typename Action, typename Arg0>
@@ -683,7 +648,6 @@
         // addr might be redundant
         return apply_r_p_route<Action>(addr, new actions::continuation(contgid), gid,
             action_priority<Action>(), boost::forward<Arg0>(arg0));
->>>>>>> 3ef933a3
     }
 
     /// \brief Invoke an unary action with a \b actions::continuation
@@ -693,10 +657,6 @@
     inline bool
     apply_c (naming::address& addr, naming::id_type const& contgid,
         naming::id_type const& gid, BOOST_FWD_REF(Arg0) arg0)
-<<<<<<< HEAD
-    {
-        return apply_r<Action>(addr, new actions::continuation(contgid), gid,
-=======
     {
         return apply_r<Action>(addr, new actions::continuation(contgid), gid,
             boost::forward<Arg0>(arg0));
@@ -709,7 +669,6 @@
     {
         // addr might be redundant here
         return apply_r_route<Action>(addr, new actions::continuation(contgid), gid, 
->>>>>>> 3ef933a3
             boost::forward<Arg0>(arg0));
     }
 
@@ -723,8 +682,6 @@
     {
         return apply_p<Action>(new actions::continuation(contgid), gid,
             priority, boost::forward<Arg0>(arg0));
-<<<<<<< HEAD
-=======
     }
 
     template <typename Action, typename Arg0>
@@ -734,7 +691,6 @@
     {
         return apply_p_route<Action>(new actions::continuation(contgid), gid, 
             priority, boost::forward<Arg0>(arg0));
->>>>>>> 3ef933a3
     }
 
     /// \brief Invoke an unary action with a \b actions::continuation on a
@@ -752,8 +708,6 @@
         return apply<Action>(new actions::continuation(contgid), gid,
             boost::forward<Arg0>(arg0));
     }
-<<<<<<< HEAD
-=======
 
     template <typename Action, typename Arg0>
     inline bool
@@ -764,7 +718,6 @@
             boost::forward<Arg0>(arg0));
     }
 
->>>>>>> 3ef933a3
 }}
 
 // bring in the rest of the apply<> overloads (arity 2+)
