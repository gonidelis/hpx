--- conflicted
+++ resolved
@@ -33,11 +33,8 @@
 #include <boost/shared_ptr.hpp>
 
 #include <fstream>
-<<<<<<< HEAD
+#include <mutex>
 #include <string>
-=======
-#include <mutex>
->>>>>>> d7b354f8
 
 namespace hpx { namespace util { namespace logging { namespace destination {
 
