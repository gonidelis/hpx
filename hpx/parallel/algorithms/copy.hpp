--- conflicted
+++ resolved
@@ -25,13 +25,10 @@
 #include <hpx/parallel/util/loop.hpp>
 #include <hpx/parallel/util/projection_identity.hpp>
 #include <hpx/parallel/util/zip_iterator.hpp>
-<<<<<<< HEAD
+#include <hpx/parallel/traits/projected.hpp>
 #include <hpx/parallel/algorithms/algo.hpp>
 #include <hpx/parallel/segmented_algorithms/algo.hpp>
 
-=======
-#include <hpx/parallel/traits/projected.hpp>
->>>>>>> 51388cbf
 
 #include <algorithm>
 #include <iterator>
@@ -102,8 +99,6 @@
             }
         };
 
-<<<<<<< HEAD
-=======
         template <typename ExPolicy, typename InIter, typename OutIter>
         typename util::detail::algorithm_result<
             ExPolicy, std::pair<InIter, OutIter>
@@ -135,7 +130,6 @@
         copy_(ExPolicy && policy, InIter first, InIter last, OutIter dest,
             std::true_type);
 
->>>>>>> 51388cbf
         /// \endcond
     }
 
@@ -186,22 +180,6 @@
     ///           element in the destination range, one past the last element
     ///           copied.
     ///
-<<<<<<< HEAD
-
-    template <typename ExPolicy, typename InIter, typename OutIter>
-    inline typename boost::enable_if<
-        is_execution_policy<ExPolicy>,
-        typename util::detail::algorithm_result<ExPolicy, OutIter>::type
-    >::type
-    copy(ExPolicy && policy, InIter first, InIter last, OutIter dest)
-    {
-        typedef hpx::traits::segmented_iterator_traits<OutIter>
-            output_iterator_traits;
-        return algo<detail::copy<OutIter>,
-            detail::copy<typename output_iterator_traits::local_iterator>>(
-            policy, first, last, dest);
-        }
-=======
     template <typename ExPolicy, typename InIter, typename OutIter,
     HPX_CONCEPT_REQUIRES_(
         is_execution_policy<ExPolicy>::value &&
@@ -212,6 +190,11 @@
     >::type
     copy(ExPolicy && policy, InIter first, InIter last, OutIter dest)
     {
+        typedef hpx::traits::segmented_iterator_traits<OutIter>
+            output_iterator_traits;
+        return algo<detail::copy<OutIter>,
+            detail::copy<typename output_iterator_traits::local_iterator>>(
+            policy, first, last, dest);
         typedef typename std::iterator_traits<InIter>::iterator_category
             input_iterator_category;
         typedef typename std::iterator_traits<OutIter>::iterator_category
@@ -238,8 +221,8 @@
             detail::copy_(
                 std::forward<ExPolicy>(policy), first, last, dest,
                 is_segmented()));
+        }
     }
->>>>>>> 51388cbf
 
     /////////////////////////////////////////////////////////////////////////////
     // copy_n
