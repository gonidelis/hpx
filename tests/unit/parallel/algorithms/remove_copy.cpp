//  Copyright (c) 2015 Daniel Bourgeois
//
//  Distributed under the Boost Software License, Version 1.0. (See accompanying
//  file LICENSE_1_0.txt or copy at http://www.boost.org/LICENSE_1_0.txt)

#include <hpx/hpx_init.hpp>
#include <hpx/hpx.hpp>
#include <hpx/include/parallel_remove_copy.hpp>
#include <hpx/util/lightweight_test.hpp>

#include <boost/range/functions.hpp>

#include "test_utils.hpp"

////////////////////////////////////////////////////////////////////////////////
template <typename ExPolicy, typename IteratorTag>
void test_remove_copy(ExPolicy policy, IteratorTag)
{
    BOOST_STATIC_ASSERT(hpx::parallel::is_execution_policy<ExPolicy>::value);

    typedef std::vector<std::size_t>::iterator base_iterator;
    typedef test::test_iterator<base_iterator, IteratorTag> iterator;

    std::vector<std::size_t> c(10007);
    std::vector<std::size_t> d(c.size()/2);
<<<<<<< HEAD
    std::size_t middle_idx =std::rand() % (c.size()/2);
    auto middle = boost::begin(c) + middle_idx;
=======
    auto middle = boost::begin(c) + c.size()/2;
>>>>>>> 3ec964f5
    std::fill(boost::begin(c), middle, 1);
    std::fill(middle, boost::end(c), 2);

    hpx::parallel::remove_copy(policy, iterator(boost::begin(c)),
<<<<<<< HEAD
        iterator(boost::end(c)), boost::begin(d), std::size_t(2));
=======
        iterator(boost::end(c)), boost::begin(d) , 2);
>>>>>>> 3ec964f5

    std::size_t count = 0;
    HPX_TEST(std::equal(boost::begin(c), middle, boost::begin(d),
        [&count](std::size_t v1, std::size_t v2) -> bool {
            HPX_TEST_EQ(v1, v2);
            ++count;
            return v1 == v2;
        }));
    HPX_TEST_EQ(count, middle_idx);
}

template <typename ExPolicy, typename IteratorTag>
void test_remove_copy_async(ExPolicy p, IteratorTag)
{
    typedef std::vector<std::size_t>::iterator base_iterator;
    typedef test::test_iterator<base_iterator, IteratorTag> iterator;

    std::vector<std::size_t> c(10007);
    std::vector<std::size_t> d(c.size()/2);
<<<<<<< HEAD
    std::size_t middle_idx =std::rand() % (c.size()/2);
    auto middle = boost::begin(c) + middle_idx;
=======
    auto middle = boost::begin(c) + c.size()/2;
>>>>>>> 3ec964f5
    std::fill(boost::begin(c), middle, 1);
    std::fill(middle, boost::end(c), 2);

    hpx::future<base_iterator> f =
        hpx::parallel::remove_copy(p, iterator(boost::begin(c)),
<<<<<<< HEAD
            iterator(boost::end(c)), boost::begin(d), std::size_t(2));
=======
            iterator(boost::end(c)), boost::begin(d) , 2);
>>>>>>> 3ec964f5

    f.wait();

    std::size_t count = 0;
    HPX_TEST(std::equal(boost::begin(c), middle, boost::begin(d),
        [&count](std::size_t v1, std::size_t v2) -> bool {
            HPX_TEST_EQ(v1, v2);
            ++count;
            return v1 == v2;
        }));
    HPX_TEST_EQ(count, middle_idx);
}

template <typename ExPolicy, typename IteratorTag>
void test_remove_copy_outiter(ExPolicy policy, IteratorTag)
{
    BOOST_STATIC_ASSERT(hpx::parallel::is_execution_policy<ExPolicy>::value);

    typedef std::vector<std::size_t>::iterator base_iterator;
    typedef test::test_iterator<base_iterator, IteratorTag> iterator;

    std::vector<std::size_t> c(10007);
    std::vector<std::size_t> d(0);
    std::iota(boost::begin(c), boost::end(c), 0);

    hpx::parallel::remove_copy(policy,
        iterator(boost::begin(c)), iterator(boost::end(c)),
        std::back_inserter(d), std::size_t(3000));

    std::size_t count = 0;
    HPX_TEST(std::equal(boost::begin(c), boost::begin(c) + 3000, boost::begin(d),
        [&count](std::size_t v1, std::size_t v2) -> bool {
            HPX_TEST_EQ(v1, v2);
            ++count;
            return v1 == v2;
        }));
    HPX_TEST(std::equal(boost::begin(c)+3001, boost::end(c),
        boost::begin(d) + 3000,
        [&count](std::size_t v1, std::size_t v2) -> bool {
            HPX_TEST_EQ(v1, v2);
            ++count;
            return v1 == v2;
        }));
    HPX_TEST_EQ(count, d.size());
}

template <typename ExPolicy, typename IteratorTag>
void test_remove_copy_outiter_async(ExPolicy p, IteratorTag)
{
    typedef std::vector<std::size_t>::iterator base_iterator;
    typedef test::test_iterator<base_iterator, IteratorTag> iterator;

    std::vector<std::size_t> c(10007);
    std::vector<std::size_t> d(0);
    std::iota(boost::begin(c), boost::end(c), 0);

    auto f =
        hpx::parallel::remove_copy(p,
            iterator(boost::begin(c)), iterator(boost::end(c)),
            std::back_inserter(d), std::size_t(3000));
    f.wait();

    std::size_t count = 0;
    HPX_TEST(std::equal(boost::begin(c), boost::begin(c) + 3000, boost::begin(d),
        [&count](std::size_t v1, std::size_t v2) -> bool {
            HPX_TEST_EQ(v1, v2);
            ++count;
            return v1 == v2;
        }));
    HPX_TEST(std::equal(boost::begin(c)+3001, boost::end(c),
        boost::begin(d) + 3000,
        [&count](std::size_t v1, std::size_t v2) -> bool {
            HPX_TEST_EQ(v1, v2);
            ++count;
            return v1 == v2;
        }));
    HPX_TEST_EQ(count, d.size());
}

template <typename IteratorTag>
void test_remove_copy()
{
    using namespace hpx::parallel;
    test_remove_copy(seq, IteratorTag());
    test_remove_copy(par, IteratorTag());
    test_remove_copy(par_vec, IteratorTag());

    test_remove_copy_async(seq(task), IteratorTag());
    test_remove_copy_async(par(task), IteratorTag());

    test_remove_copy(execution_policy(seq), IteratorTag());
    test_remove_copy(execution_policy(par), IteratorTag());
    test_remove_copy(execution_policy(par_vec), IteratorTag());

    test_remove_copy(execution_policy(seq(task)), IteratorTag());
    test_remove_copy(execution_policy(par(task)), IteratorTag());

    //assure output iterator will work
    test_remove_copy_outiter(seq, IteratorTag());
    test_remove_copy_outiter(par, IteratorTag());
    test_remove_copy_outiter(par_vec, IteratorTag());

    test_remove_copy_outiter_async(seq(task), IteratorTag());
    test_remove_copy_outiter_async(par(task), IteratorTag());

    test_remove_copy_outiter(execution_policy(seq), IteratorTag());
    test_remove_copy_outiter(execution_policy(par), IteratorTag());
    test_remove_copy_outiter(execution_policy(par_vec), IteratorTag());

    test_remove_copy_outiter(execution_policy(seq(task)), IteratorTag());
    test_remove_copy_outiter(execution_policy(par(task)), IteratorTag());
}

void remove_copy_test()
{
    test_remove_copy<std::random_access_iterator_tag>();
    test_remove_copy<std::forward_iterator_tag>();
    test_remove_copy<std::input_iterator_tag>();
}

///////////////////////////////////////////////////////////////////////////////
template <typename ExPolicy, typename IteratorTag>
void test_remove_copy_exception(ExPolicy policy, IteratorTag)
{
    BOOST_STATIC_ASSERT(hpx::parallel::is_execution_policy<ExPolicy>::value);

    typedef std::vector<std::size_t>::iterator base_iterator;
    typedef test::decorated_iterator<base_iterator, IteratorTag>
        decorated_iterator;

    std::vector<std::size_t> c(10007);
    std::vector<std::size_t> d(c.size());
    std::iota(boost::begin(c), boost::end(c), 0);

    bool caught_exception = false;
    try {
        hpx::parallel::remove_copy(policy,
            decorated_iterator(
                boost::begin(c),
                [](){ throw std::runtime_error("test"); }),
            decorated_iterator(boost::end(c)),
            boost::begin(d), std::size_t(3000));
        HPX_TEST(false);
    }
    catch (hpx::exception_list const& e) {
        caught_exception = true;
        test::test_num_exceptions<ExPolicy, IteratorTag>::call(policy, e);
    }
    catch (...) {
        HPX_TEST(false);
    }

    HPX_TEST(caught_exception);
}

template <typename ExPolicy, typename IteratorTag>
void test_remove_copy_exception_async(ExPolicy p, IteratorTag)
{
    typedef std::vector<std::size_t>::iterator base_iterator;
    typedef test::decorated_iterator<base_iterator, IteratorTag>
        decorated_iterator;

    std::vector<std::size_t> c(10007);
    std::vector<std::size_t> d(c.size());
    std::iota(boost::begin(c), boost::end(c), 0);

    bool caught_exception = false;
    bool returned_from_algorithm = false;
    try {
        hpx::future<base_iterator> f =
            hpx::parallel::remove_copy(p,
                decorated_iterator(
                    boost::begin(c),
                    [](){ throw std::runtime_error("test"); }),
                decorated_iterator(boost::end(c)),
                boost::begin(d), std::size_t(3000));
        returned_from_algorithm = true;
        f.get();

        HPX_TEST(false);
    }
    catch (hpx::exception_list const& e) {
        caught_exception = true;
        test::test_num_exceptions<ExPolicy, IteratorTag>::call(p, e);
    }
    catch (...) {
        HPX_TEST(false);
    }

    HPX_TEST(caught_exception);
    HPX_TEST(returned_from_algorithm);
}

template <typename IteratorTag>
void test_remove_copy_exception()
{
    using namespace hpx::parallel;

    // If the execution policy object is of type vector_execution_policy,
    // std::terminate shall be called. therefore we do not test exceptions
    // with a vector execution policy
    test_remove_copy_exception(seq, IteratorTag());
    test_remove_copy_exception(par, IteratorTag());

    test_remove_copy_exception_async(seq(task), IteratorTag());
    test_remove_copy_exception_async(par(task), IteratorTag());

    test_remove_copy_exception(execution_policy(seq), IteratorTag());
    test_remove_copy_exception(execution_policy(par), IteratorTag());

    test_remove_copy_exception(execution_policy(seq(task)), IteratorTag());
    test_remove_copy_exception(execution_policy(par(task)), IteratorTag());
}

void remove_copy_exception_test()
{
    test_remove_copy_exception<std::random_access_iterator_tag>();
    test_remove_copy_exception<std::forward_iterator_tag>();
    test_remove_copy_exception<std::input_iterator_tag>();
}

//////////////////////////////////////////////////////////////////////////////
template <typename ExPolicy, typename IteratorTag>
void test_remove_copy_bad_alloc(ExPolicy policy, IteratorTag)
{
    BOOST_STATIC_ASSERT(hpx::parallel::is_execution_policy<ExPolicy>::value);

    typedef std::vector<std::size_t>::iterator base_iterator;
    typedef test::decorated_iterator<base_iterator, IteratorTag>
        decorated_iterator;

    std::vector<std::size_t> c(10007);
    std::vector<std::size_t> d(c.size());
    std::iota(boost::begin(c), boost::end(c), 0);

    bool caught_bad_alloc = false;
    try {
        hpx::parallel::remove_copy(policy,
            decorated_iterator(
                boost::begin(c),
                [](){ throw std::bad_alloc(); }),
            decorated_iterator(boost::end(c)),
            boost::begin(d), std::size_t(3000));
        HPX_TEST(false);
    }
    catch (std::bad_alloc const&) {
        caught_bad_alloc = true;
    }
    catch (...) {
        HPX_TEST(false);
    }

    HPX_TEST(caught_bad_alloc);
}

template <typename ExPolicy, typename IteratorTag>
void test_remove_copy_bad_alloc_async(ExPolicy p, IteratorTag)
{
    typedef std::vector<std::size_t>::iterator base_iterator;
    typedef test::decorated_iterator<base_iterator, IteratorTag>
        decorated_iterator;

    std::vector<std::size_t> c(10007);
    std::vector<std::size_t> d(c.size());
    std::iota(boost::begin(c), boost::end(c), 0);

    bool caught_bad_alloc = false;
    bool returned_from_algorithm = false;
    try {
        hpx::future<base_iterator> f =
            hpx::parallel::remove_copy(p,
                decorated_iterator(
                    boost::begin(c),
                    [](){ throw std::bad_alloc(); }),
                decorated_iterator(boost::end(c)),
                boost::begin(d), std::size_t(3000));
        returned_from_algorithm = true;
        f.get();

        HPX_TEST(false);
    }
    catch(std::bad_alloc const&) {
        caught_bad_alloc = true;
    }
    catch(...) {
        HPX_TEST(false);
    }

    HPX_TEST(caught_bad_alloc);
    HPX_TEST(returned_from_algorithm);
}

template <typename IteratorTag>
void test_remove_copy_bad_alloc()
{
    using namespace hpx::parallel;

    // If the execution policy object is of type vector_execution_policy,
    // std::terminate shall be called. therefore we do not test exceptions
    // with a vector execution policy
    test_remove_copy_bad_alloc(seq, IteratorTag());
    test_remove_copy_bad_alloc(par, IteratorTag());

    test_remove_copy_bad_alloc_async(seq(task), IteratorTag());
    test_remove_copy_bad_alloc_async(par(task), IteratorTag());

    test_remove_copy_bad_alloc(execution_policy(seq), IteratorTag());
    test_remove_copy_bad_alloc(execution_policy(par), IteratorTag());

    test_remove_copy_bad_alloc(execution_policy(seq(task)), IteratorTag());
    test_remove_copy_bad_alloc(execution_policy(par(task)), IteratorTag());
}

void remove_copy_bad_alloc_test()
{
    test_remove_copy_bad_alloc<std::random_access_iterator_tag>();
    test_remove_copy_bad_alloc<std::forward_iterator_tag>();
    test_remove_copy_bad_alloc<std::input_iterator_tag>();
}

int hpx_main(boost::program_options::variables_map& vm)
{
    unsigned int seed = (unsigned int)std::time(0);
    if (vm.count("seed"))
        seed = vm["seed"].as<unsigned int>();

    std::cout << "using seed: " << seed << std::endl;
    std::srand(seed);

    remove_copy_test();
    remove_copy_exception_test();
    remove_copy_bad_alloc_test();
    return hpx::finalize();
}

int main(int argc, char* argv[])
{
    // add command line option which controls the random number generator seed
    using namespace boost::program_options;
    options_description desc_commandline(
        "Usage: " HPX_APPLICATION_STRING " [options]");

    desc_commandline.add_options()
        ("seed,s", value<unsigned int>(),
        "the random number generator seed to use for this run")
        ;

    // By default this test should run on all available cores
    std::vector<std::string> cfg;
    cfg.push_back("hpx.os_threads=" +
        boost::lexical_cast<std::string>(hpx::threads::hardware_concurrency()));

    // Initialize and run HPX
    HPX_TEST_EQ_MSG(hpx::init(desc_commandline, argc, argv, cfg), 0,
        "HPX main exited with non-zero status");

    return hpx::util::report_errors();

}<|MERGE_RESOLUTION|>--- conflicted
+++ resolved
@@ -23,21 +23,13 @@
 
     std::vector<std::size_t> c(10007);
     std::vector<std::size_t> d(c.size()/2);
-<<<<<<< HEAD
     std::size_t middle_idx =std::rand() % (c.size()/2);
     auto middle = boost::begin(c) + middle_idx;
-=======
-    auto middle = boost::begin(c) + c.size()/2;
->>>>>>> 3ec964f5
     std::fill(boost::begin(c), middle, 1);
     std::fill(middle, boost::end(c), 2);
 
     hpx::parallel::remove_copy(policy, iterator(boost::begin(c)),
-<<<<<<< HEAD
         iterator(boost::end(c)), boost::begin(d), std::size_t(2));
-=======
-        iterator(boost::end(c)), boost::begin(d) , 2);
->>>>>>> 3ec964f5
 
     std::size_t count = 0;
     HPX_TEST(std::equal(boost::begin(c), middle, boost::begin(d),
@@ -57,22 +49,14 @@
 
     std::vector<std::size_t> c(10007);
     std::vector<std::size_t> d(c.size()/2);
-<<<<<<< HEAD
     std::size_t middle_idx =std::rand() % (c.size()/2);
     auto middle = boost::begin(c) + middle_idx;
-=======
-    auto middle = boost::begin(c) + c.size()/2;
->>>>>>> 3ec964f5
     std::fill(boost::begin(c), middle, 1);
     std::fill(middle, boost::end(c), 2);
 
     hpx::future<base_iterator> f =
         hpx::parallel::remove_copy(p, iterator(boost::begin(c)),
-<<<<<<< HEAD
             iterator(boost::end(c)), boost::begin(d), std::size_t(2));
-=======
-            iterator(boost::end(c)), boost::begin(d) , 2);
->>>>>>> 3ec964f5
 
     f.wait();
 
