--- conflicted
+++ resolved
@@ -13,11 +13,8 @@
 
 #include <boost/format.hpp>
 
-<<<<<<< HEAD
+#include <mutex>
 #include <vector>
-=======
-#include <mutex>
->>>>>>> d7b354f8
 
 namespace hpx { namespace agas { namespace server
 {
