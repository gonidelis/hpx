--- conflicted
+++ resolved
@@ -374,17 +374,10 @@
         friend FwdIter3 tag_invoke(set_union_t, FwdIter1 first1, FwdIter1 last1,
             FwdIter2 first2, FwdIter2 last2, FwdIter3 dest, Pred&& op = Pred())
         {
-<<<<<<< HEAD
-            static_assert((hpx::traits::is_forward_iterator<FwdIter1>::value),
-                "Requires at least forward iterator.");
-            static_assert((hpx::traits::is_forward_iterator<FwdIter2>::value),
-                "Requires at least forward iterator.");
-=======
             static_assert((hpx::traits::is_input_iterator<FwdIter1>::value),
                 "Requires at least input iterator.");
             static_assert((hpx::traits::is_input_iterator<FwdIter2>::value),
                 "Requires at least input iterator.");
->>>>>>> 35d4e9eb
             static_assert((hpx::traits::is_output_iterator<FwdIter3>::value),
                 "Requires at least output iterator.");
 
